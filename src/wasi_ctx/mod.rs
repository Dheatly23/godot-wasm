pub mod memfs;
pub mod stdio;
pub mod timestamp;

use std::collections::HashMap;
use std::sync::{Arc, Weak};
use std::time::SystemTime;

use anyhow::Error;
use camino::{Utf8Path, Utf8PathBuf};
use godot::prelude::*;
use wasi_common::dir::OpenResult;
use wasi_common::file::{FdFlags, FileType, OFlags};
use wasmtime_wasi::dir::{Dir as CapDir, OpenResult as OpenResult2};
#[cfg(feature = "wasi-preview2")]
use wasmtime_wasi::preview2::{
    DirPerms, FilePerms, WasiCtx as WasiCtxPv2, WasiCtxBuilder as WasiCtxBuilderPv2,
};
use wasmtime_wasi::{ambient_authority, Dir as PhysicalDir, WasiCtx, WasiCtxBuilder};

use crate::wasi_ctx::memfs::{open, Capability, Dir, File, FileEntry, Link, Node};
#[cfg(feature = "wasi-preview2")]
use crate::wasi_ctx::stdio::StreamWrapper;
use crate::wasi_ctx::stdio::{BlockWritePipe, LineWritePipe, UnbufferedWritePipe};
use crate::wasi_ctx::timestamp::{from_unix_time, to_unix_time};
use crate::wasm_config::{Config, PipeBindingType, PipeBufferType};
use crate::wasm_util::{
    option_to_variant, variant_to_option, FILE_DIR, FILE_FILE, FILE_LINK, FILE_NOTEXIST,
};
use crate::{bail_with_site, site_context};

#[derive(GodotClass)]
#[class(base=RefCounted, init)]
pub struct WasiContext {
    #[init(default = false)]
    #[export]
    bypass_stdio: bool,
    #[init(default = false)]
    #[export]
    fs_readonly: bool,

    #[init(default = Arc::new(Dir::new(<Weak<Dir>>::new())))]
    memfs_root: Arc<Dir>,
    #[init(default = HashMap::new())]
    physical_mount: HashMap<Utf8PathBuf, Utf8PathBuf>,
    #[init(default = HashMap::new())]
    envs: HashMap<String, String>,
}

impl WasiContext {
<<<<<<< HEAD
=======
    fn new(_owner: &Reference) -> Self {
        Self {
            bypass_stdio: false,
            fs_readonly: false,

            memfs_root: Arc::new(Dir::new(<Weak<Dir>>::new())),
            physical_mount: HashMap::new(),
            envs: HashMap::new(),
        }
    }

    fn emit_binary(
        base: Ref<Reference>,
        signal_name: &'static str,
    ) -> impl Fn(&[u8]) + Send + Sync + Clone + 'static {
        move |buf| unsafe {
            base.assume_safe().emit_signal(
                signal_name,
                &[<PoolArray<u8>>::from_slice(buf).owned_to_variant()],
            );
        }
    }

    fn emit_string(
        base: Ref<Reference>,
        signal_name: &'static str,
    ) -> impl Fn(&[u8]) + Send + Sync + Clone + 'static {
        move |buf| unsafe {
            base.assume_safe()
                .emit_signal(signal_name, &[String::from_utf8_lossy(buf).to_variant()]);
        }
    }

>>>>>>> 38443cb0
    pub fn init_ctx_no_context(mut ctx: WasiCtx, config: &Config) -> Result<WasiCtx, Error> {
        for (k, v) in &config.wasi_envs {
            ctx.push_env(k, v)?;
        }

        for a in &config.wasi_args {
            ctx.push_arg(a)?;
        }

        Ok(ctx)
    }

    pub fn build_ctx(
        this: Gd<Self>,
        mut ctx: WasiCtxBuilder,
        config: &Config,
    ) -> Result<WasiCtx, Error> {
        let o = this.bind();
        if let (PipeBindingType::Context, Some(file)) =
            (&config.wasi_stdin, &config.wasi_stdin_file)
        {
            let root = Some(o.memfs_root.clone());
            let node = if let FileEntry::Occupied(v) = site_context!(open(
                file,
                o.memfs_root.clone(),
                &Some(o.memfs_root.clone()),
                true,
                false,
            ))? {
                v.into_inner()
            } else {
                bail_with_site!("Path \"{}\" not found!", file)
            };

<<<<<<< HEAD
            let OpenResult::File(file) = site_context!(node.open(
                root,
                Capability {
                    read: true,
                    write: false
                },
                true,
                OFlags::empty(),
                FdFlags::empty(),
            ))?
            else {
                bail_with_site!("Path \"{}\" should be a file!", file)
            };
            ctx.stdin(file);
        }
        // TODO: Emit signal
        if config.wasi_stdout == PipeBindingType::Context {
            if o.bypass_stdio {
                ctx.inherit_stdout();
            } else {
                ctx.stdout(match config.wasi_stdout_buffer {
                    PipeBufferType::Unbuffered => {
                        Box::new(UnbufferedWritePipe::new(move |_buf| {})) as _
                    }
                    PipeBufferType::LineBuffer => Box::new(LineWritePipe::new(move |_buf| {})) as _,
                    PipeBufferType::BlockBuffer => {
                        Box::new(BlockWritePipe::new(move |_buf| {})) as _
                    }
                });
            }
        }
        if config.wasi_stderr == PipeBindingType::Context {
            if o.bypass_stdio {
                ctx.inherit_stderr();
            } else {
                ctx.stderr(match config.wasi_stderr_buffer {
                    PipeBufferType::Unbuffered => {
                        Box::new(UnbufferedWritePipe::new(move |_buf| {})) as _
                    }
                    PipeBufferType::LineBuffer => Box::new(LineWritePipe::new(move |_buf| {})) as _,
                    PipeBufferType::BlockBuffer => {
                        Box::new(BlockWritePipe::new(move |_buf| {})) as _
                    }
                });
=======
                let OpenResult::File(file) = site_context!(node.open(
                    root,
                    Capability {
                        read: true,
                        write: false
                    },
                    true,
                    OFlags::empty(),
                    FdFlags::empty(),
                ))?
                else {
                    bail_with_site!("Path \"{}\" should be a file!", file)
                };
                ctx.stdin(file);
            }
            if config.wasi_stdout == PipeBindingType::Context {
                if o.bypass_stdio {
                    ctx.inherit_stdout();
                } else {
                    let base = b.claim();
                    match config.wasi_stdout_buffer {
                        PipeBufferType::Unbuffered => ctx.stdout(Box::new(
                            UnbufferedWritePipe::new(Self::emit_binary(base, "stdout_emit")),
                        )),
                        PipeBufferType::LineBuffer => ctx.stdout(Box::new(LineWritePipe::new(
                            Self::emit_string(base, "stdout_emit"),
                        ))),
                        PipeBufferType::BlockBuffer => ctx.stdout(Box::new(BlockWritePipe::new(
                            Self::emit_binary(base, "stdout_emit"),
                        ))),
                    };
                }
            }
            if config.wasi_stderr == PipeBindingType::Context {
                if o.bypass_stdio {
                    ctx.inherit_stderr();
                } else {
                    let base = b.claim();
                    match config.wasi_stderr_buffer {
                        PipeBufferType::Unbuffered => ctx.stderr(Box::new(
                            UnbufferedWritePipe::new(Self::emit_binary(base, "stderr_emit")),
                        )),
                        PipeBufferType::LineBuffer => ctx.stderr(Box::new(LineWritePipe::new(
                            Self::emit_string(base, "stderr_emit"),
                        ))),
                        PipeBufferType::BlockBuffer => ctx.stderr(Box::new(BlockWritePipe::new(
                            Self::emit_binary(base, "stderr_emit"),
                        ))),
                    };
                }
>>>>>>> 38443cb0
            }
        }

        let c = ctx.build();
        drop(ctx);
        let mut ctx = Self::init_ctx_no_context(c, config)?;

        for (k, v) in o
            .envs
            .iter()
            .filter(|(k, _)| !config.wasi_envs.contains_key(&**k))
        {
            ctx.push_env(k, v)?;
        }

        let fs_writable = !(o.fs_readonly || config.wasi_fs_readonly);

        for (guest, host) in o.physical_mount.iter() {
            let dir = site_context!(PhysicalDir::open_ambient_dir(host, ambient_authority()))?;
            let OpenResult2::Dir(dir) = site_context!(CapDir::from_cap_std(dir).open_file_(
                false,
                ".",
                OFlags::DIRECTORY,
                true,
                fs_writable,
                FdFlags::empty(),
            ))?
            else {
                bail_with_site!("Path should be a directory!")
            };
            site_context!(ctx.push_preopened_dir(Box::new(dir), guest))?;
        }

        let OpenResult::Dir(root) = site_context!(o.memfs_root.clone().open(
            Some(o.memfs_root.clone()),
            Capability {
                read: true,
                write: !o.fs_readonly,
            },
            true,
            OFlags::DIRECTORY,
            FdFlags::empty(),
        ))?
        else {
            bail_with_site!("Root should be a directory!")
        };
        site_context!(ctx.push_preopened_dir(root, "."))?;

        Ok(ctx)
    }

    #[cfg(feature = "wasi-preview2")]
    pub fn init_ctx_no_context_preview_2(
        ctx: &mut WasiCtxBuilderPv2,
        config: &Config,
    ) -> Result<(), Error> {
        for (k, v) in &config.wasi_envs {
            ctx.env(k, v);
        }

        ctx.args(&config.wasi_args);

        Ok(())
    }

    #[cfg(feature = "wasi-preview2")]
    pub fn build_ctx_preview_2(
        this: Instance<Self>,
        mut ctx: WasiCtxBuilderPv2,
        config: &Config,
    ) -> Result<WasiCtxPv2, Error> {
        let f = move |o: &Self, b: TRef<'_, Reference>| -> Result<_, Error> {
            if config.wasi_stdout == PipeBindingType::Context {
                if o.bypass_stdio {
                    ctx.inherit_stdout();
                } else {
                    let base = b.claim();
                    match config.wasi_stdout_buffer {
                        PipeBufferType::Unbuffered => ctx.stdout(UnbufferedWritePipe::new(
                            Self::emit_binary(base, "stdout_emit"),
                        )),
                        PipeBufferType::LineBuffer => ctx.stdout(StreamWrapper::from(
                            LineWritePipe::new(Self::emit_string(base, "stdout_emit")),
                        )),
                        PipeBufferType::BlockBuffer => ctx.stdout(StreamWrapper::from(
                            BlockWritePipe::new(Self::emit_binary(base, "stdout_emit")),
                        )),
                    };
                }
            }
            if config.wasi_stderr == PipeBindingType::Context {
                if o.bypass_stdio {
                    ctx.inherit_stderr();
                } else {
                    let base = b.claim();
                    match config.wasi_stderr_buffer {
                        PipeBufferType::Unbuffered => ctx.stderr(UnbufferedWritePipe::new(
                            Self::emit_binary(base, "stderr_emit"),
                        )),
                        PipeBufferType::LineBuffer => ctx.stderr(StreamWrapper::from(
                            LineWritePipe::new(Self::emit_string(base, "stderr_emit")),
                        )),
                        PipeBufferType::BlockBuffer => ctx.stderr(StreamWrapper::from(
                            BlockWritePipe::new(Self::emit_binary(base, "stderr_emit")),
                        )),
                    };
                }
            }

            Self::init_ctx_no_context_preview_2(&mut ctx, config)?;

            for (k, v) in o
                .envs
                .iter()
                .filter(|(k, _)| !config.wasi_envs.contains_key(&**k))
            {
                ctx.env(k, v);
            }

            let fs_writable = !(o.fs_readonly || config.wasi_fs_readonly);
            let (perms, file_perms) = if fs_writable {
                (
                    DirPerms::READ | DirPerms::MUTATE,
                    FilePerms::READ | FilePerms::WRITE,
                )
            } else {
                (DirPerms::READ, FilePerms::READ)
            };

            for (guest, host) in o.physical_mount.iter() {
                let dir = site_context!(PhysicalDir::open_ambient_dir(host, ambient_authority(),))?;
                ctx.preopened_dir(dir, perms, file_perms, guest);
            }

            // XXX: Cannot do memory filesystem yet :((
            /*
            let OpenResult::Dir(root) = site_context!(o.memfs_root.clone().open(
                Some(o.memfs_root.clone()),
                Capability {
                    read: true,
                    write: fs_writable,
                },
                true,
                OFlags::DIRECTORY,
                FdFlags::empty(),
            ))?
            else {
                bail_with_site!("Root should be a directory!")
            };
            site_context!(ctx.push_preopened_dir(root, "."))?;
            */

            Ok(ctx.build())
        };

        unsafe { this.assume_safe().map(f)? }
    }

    fn wrap_result<F, T>(f: F) -> Option<T>
    where
        F: FnOnce() -> Result<T, Error>,
    {
        match f() {
            Ok(v) => Some(v),
            Err(e) => {
                godot_error!("{}", e);
                None
            }
        }
    }
}

#[godot_api]
impl WasiContext {
    #[func]
    fn add_env_variable(&mut self, key: GString, value: GString) {
        self.envs.insert(key.to_string(), value.to_string());
    }

    #[func]
    fn get_env_variable(&self, key: GString) -> Variant {
        self.envs
            .get(&key.to_string())
            .map_or_else(Variant::nil, |v| v.to_variant())
    }

    #[func]
    fn delete_env_variable(&mut self, key: GString) -> Variant {
        option_to_variant(self.envs.remove(&key.to_string()).map(GString::from))
    }

    #[func]
    fn mount_physical_dir(&mut self, host_path: GString, guest_path: Variant) {
        let host_path = host_path.to_string();
        let guest_path = match variant_to_option(guest_path) {
            Ok(v) => v,
            Err(e) => {
                godot_error!("{}", e);
                return;
            }
        };
        self.physical_mount.insert(
            guest_path.unwrap_or_else(|| host_path.clone()).into(),
            host_path.into(),
        );
    }

    #[func]
    fn get_mounts(&self) -> Dictionary {
        self.physical_mount
            .iter()
            .map(|(k, v)| (GString::from(k), GString::from(v)))
            .collect()
    }

    #[func]
    fn unmount_physical_dir(&mut self, guest_path: GString) -> bool {
        self.physical_mount
            .remove(Utf8Path::new(&guest_path.to_string()))
            .is_some()
    }

    #[func]
    fn file_is_exist(&self, path: GString, follow_symlink: Variant) -> u32 {
        let Ok(follow_symlink) = variant_to_option(follow_symlink) else {
            return FILE_NOTEXIST;
        };
        match open(
            &path.to_string(),
            self.memfs_root.clone(),
            &Some(self.memfs_root.clone()),
            follow_symlink.unwrap_or(false),
            false,
        ) {
            Ok(FileEntry::Occupied(f)) => match f.filetype() {
                FileType::Directory => FILE_DIR,
                FileType::RegularFile => FILE_FILE,
                FileType::SymbolicLink => FILE_LINK,
                _ => FILE_NOTEXIST,
            },
            _ => FILE_NOTEXIST,
        }
    }

    #[func]
    fn file_make_dir(&self, path: GString, name: GString, follow_symlink: Variant) -> bool {
        Self::wrap_result(move || {
            let follow_symlink = variant_to_option(follow_symlink)?;
            let Ok(FileEntry::Occupied(f)) = open(
                &path.to_string(),
                self.memfs_root.clone(),
                &Some(self.memfs_root.clone()),
                follow_symlink.unwrap_or(false),
                false,
            ) else {
                bail_with_site!("Failed to open path {path}")
            };
            let Some(dir) = f.as_any().downcast_ref::<Dir>() else {
                bail_with_site!("Path {path} is not a directory")
            };
            let mut ret = false;
            dir.content
                .write()
                .entry(name.to_string())
                .or_insert_with(|| {
                    ret = true;
                    Arc::new(Dir::new(Arc::downgrade(&*f)))
                });

            Ok(ret)
        })
        .unwrap_or(false)
    }

    #[func]
    fn file_make_file(&self, path: GString, name: GString, follow_symlink: Variant) -> bool {
        Self::wrap_result(move || {
            let follow_symlink = variant_to_option(follow_symlink)?;
            let Ok(FileEntry::Occupied(f)) = open(
                &path.to_string(),
                self.memfs_root.clone(),
                &Some(self.memfs_root.clone()),
                follow_symlink.unwrap_or(false),
                false,
            ) else {
                bail_with_site!("Failed to open path {path}")
            };
            let Some(dir) = f.as_any().downcast_ref::<Dir>() else {
                bail_with_site!("Path {path} is not a directory")
            };
            let mut ret = false;
            dir.content
                .write()
                .entry(name.to_string())
                .or_insert_with(|| {
                    ret = true;
                    Arc::new(File::new(Arc::downgrade(&*f)))
                });

            Ok(ret)
        })
        .unwrap_or(false)
    }

    #[func]
    fn file_make_link(
        &self,
        path: GString,
        name: GString,
        link: GString,
        follow_symlink: Variant,
    ) -> bool {
        Self::wrap_result(move || {
            let follow_symlink = variant_to_option(follow_symlink)?;
            let Ok(FileEntry::Occupied(f)) = open(
                &path.to_string(),
                self.memfs_root.clone(),
                &Some(self.memfs_root.clone()),
                follow_symlink.unwrap_or(false),
                false,
            ) else {
                bail_with_site!("Failed to open path {path}")
            };
            let Some(dir) = f.as_any().downcast_ref::<Dir>() else {
                bail_with_site!("Path {path} is not a directory")
            };
            let mut ret = false;
            dir.content
                .write()
                .entry(name.to_string())
                .or_insert_with(|| {
                    ret = true;
                    Arc::new(Link::new(Arc::downgrade(&*f), link.to_string().into()))
                });

            Ok(ret)
        })
        .unwrap_or(false)
    }

    #[func]
    fn file_delete_file(&self, path: GString, name: GString, follow_symlink: Variant) -> bool {
        Self::wrap_result(move || {
            let follow_symlink = variant_to_option(follow_symlink)?;
            let Ok(FileEntry::Occupied(f)) = open(
                &path.to_string(),
                self.memfs_root.clone(),
                &Some(self.memfs_root.clone()),
                follow_symlink.unwrap_or(false),
                false,
            ) else {
                bail_with_site!("Failed to open path {path}")
            };
            let Some(dir) = f.as_any().downcast_ref::<Dir>() else {
                bail_with_site!("Path {path} is not a directory")
            };

            if dir.content.write().remove(&name.to_string()).is_none() {
                bail_with_site!("File {name} does not exists in {path}");
            }

            Ok(())
        })
        .is_some()
    }

    #[func]
    fn file_dir_list(&self, path: GString, follow_symlink: Variant) -> PackedStringArray {
        Self::wrap_result(move || {
            let follow_symlink = variant_to_option(follow_symlink)?;
            let Ok(FileEntry::Occupied(f)) = open(
                &path.to_string(),
                self.memfs_root.clone(),
                &Some(self.memfs_root.clone()),
                follow_symlink.unwrap_or(false),
                false,
            ) else {
                bail_with_site!("Failed to open path {path}")
            };
            let Some(dir) = f.as_any().downcast_ref::<Dir>() else {
                bail_with_site!("Path {path} is not a directory")
            };

            let ret = dir.content.read().keys().map(GString::from).collect();
            Ok(ret)
        })
        .unwrap_or_else(PackedStringArray::new)
    }

    #[func]
    fn file_stat(&self, path: GString, follow_symlink: Variant) -> Variant {
        option_to_variant(Self::wrap_result(move || {
            let follow_symlink = variant_to_option(follow_symlink)?;
            let Ok(FileEntry::Occupied(f)) = open(
                &path.to_string(),
                self.memfs_root.clone(),
                &Some(self.memfs_root.clone()),
                follow_symlink.unwrap_or(false),
                false,
            ) else {
                bail_with_site!("Failed to open path {path}")
            };

            let stat = f.filestat();
            let mut dict = Dictionary::new();
            dict.insert(
                "filetype",
                match stat.filetype {
                    FileType::Directory => FILE_DIR,
                    FileType::RegularFile => FILE_FILE,
                    FileType::SymbolicLink => FILE_LINK,
                    _ => FILE_NOTEXIST,
                },
            );
            dict.insert("size", stat.size as i64);

            fn g(time: SystemTime) -> i64 {
                let v = to_unix_time(time);
                match i64::try_from(v) {
                    Ok(v) => v,
                    Err(_) if v >= 0 => i64::MAX,
                    Err(_) => i64::MIN,
                }
            }

            dict.insert("atime", stat.atim.map_or(0, g));
            dict.insert("mtime", stat.mtim.map_or(0, g));
            dict.insert("ctime", stat.ctim.map_or(0, g));

            Ok(dict)
        }))
    }

    #[func]
    fn file_set_time(&self, path: GString, time: Dictionary, follow_symlink: Variant) -> bool {
        Self::wrap_result(move || {
            let follow_symlink = variant_to_option(follow_symlink)?;
            let mtime = time
                .get("mtime")
                .and_then(|v| variant_to_option::<i64>(v).transpose())
                .transpose()?;
            let atime = time
                .get("atime")
                .and_then(|v| variant_to_option::<i64>(v).transpose())
                .transpose()?;

            let (mtime, atime) = match (
                mtime.and_then(from_unix_time),
                atime.and_then(from_unix_time),
            ) {
                (None, None) => {
                    let t = Some(SystemTime::now());
                    (t, t)
                }
                (t @ Some(_), None) => (t, t),
                t @ (_, Some(_)) => t,
            };

            let Ok(FileEntry::Occupied(f)) = open(
                &path.to_string(),
                self.memfs_root.clone(),
                &Some(self.memfs_root.clone()),
                follow_symlink.unwrap_or(false),
                false,
            ) else {
                bail_with_site!("Failed to open path {path}")
            };

            let stamp = f.timestamp();
            if let Some(mtime) = mtime {
                stamp.mtime.set_stamp(mtime);
            }
            if let Some(atime) = atime {
                stamp.atime.set_stamp(atime);
            }

            Ok(())
        })
        .is_some()
    }

    #[func]
    fn file_link_target(&self, path: GString, follow_symlink: Variant) -> Variant {
        option_to_variant(Self::wrap_result(move || {
            let follow_symlink = variant_to_option(follow_symlink)?;
            let Ok(FileEntry::Occupied(f)) = open(
                &path.to_string(),
                self.memfs_root.clone(),
                &Some(self.memfs_root.clone()),
                follow_symlink.unwrap_or(false),
                false,
            ) else {
                bail_with_site!("Failed to open path {path}")
            };
            let Some(link) = f.as_any().downcast_ref::<Link>() else {
                bail_with_site!("Path {path} is not a symlink")
            };

            Ok(GString::from(&link.path))
        }))
    }

    #[func]
    fn file_read(
        &self,
        path: GString,
        length: i64,
        offset: Variant,
        follow_symlink: Variant,
    ) -> Variant {
        option_to_variant(Self::wrap_result(move || {
            let length = length as usize;
            let offset = variant_to_option::<i64>(offset)?.map(|v| v as usize);
            let follow_symlink = variant_to_option(follow_symlink)?;
            let offset = offset.unwrap_or(0);
            let end = if length > 0 {
                match offset.checked_add(length) {
                    None => bail_with_site!("Length overflowed"),
                    v => v,
                }
            } else {
                None
            };

            let Ok(FileEntry::Occupied(f)) = open(
                &path.to_string(),
                self.memfs_root.clone(),
                &Some(self.memfs_root.clone()),
                follow_symlink.unwrap_or(false),
                false,
            ) else {
                bail_with_site!("Failed to open path {path}")
            };
            let Some(f) = f.as_any().downcast_ref::<File>() else {
                bail_with_site!("Path {path} is not a file")
            };

            let guard = f.content.read();
            let mut s = None;
            if let Some(end) = end {
                s = guard.get(offset..end);
            }
            if s.is_none() {
                s = guard.get(offset..);
            }
            if let Some(s) = s {
                Ok(PackedByteArray::from(s))
            } else if let Some(end) = end {
                bail_with_site!(
                    "Index {}..{} overflowed (file size is {})",
                    offset,
                    end,
                    guard.len()
                )
            } else {
                bail_with_site!(
                    "Index {}.. overflowed (file size is {})",
                    offset,
                    guard.len()
                )
            }
        }))
    }

    #[func]
    fn file_write(
        &self,
        path: GString,
        data: Variant,
        offset: Variant,
        truncate: Variant,
        follow_symlink: Variant,
    ) -> bool {
        fn f<R>(
            root: Arc<Dir>,
            path: GString,
            follow_symlink: bool,
            truncate: bool,
            offset: usize,
            end: usize,
            f_: impl FnOnce(&mut [u8]) -> Result<R, Error>,
        ) -> Result<R, Error> {
            let Ok(FileEntry::Occupied(f)) = open(
                &path.to_string(),
                root.clone(),
                &Some(root),
                follow_symlink,
                false,
            ) else {
                bail_with_site!("Failed to open path {path}")
            };
            let Some(f) = f.as_any().downcast_ref::<File>() else {
                bail_with_site!("Path {path} is not a file")
            };

            let mut guard = f.content.write();
            if truncate || guard.len() < end {
                guard.resize(end, 0);
            }

            f_(&mut guard[offset..end])
        }

        fn g<const N: usize, T>(
            root: Arc<Dir>,
            path: GString,
            follow_symlink: bool,
            truncate: bool,
            offset: Option<usize>,
            data: &[T],
            f_: impl Fn(&T, &mut [u8; N]),
        ) -> Result<(), Error> {
            let offset = offset.unwrap_or(0);
            let Some(end) = data
                .len()
                .checked_mul(N)
                .and_then(|v| v.checked_add(offset))
            else {
                bail_with_site!("Length overflowed")
            };

            let f_ = move |s: &mut [u8]| {
                for (s, d) in data.iter().zip(s.chunks_mut(N)) {
                    f_(s, d.try_into().unwrap())
                }

                Ok(())
            };

            f(root, path, follow_symlink, truncate, offset, end, f_)
        }

        Self::wrap_result(move || {
            let offset = variant_to_option::<i64>(offset)?.map(|v| v as usize);
            let truncate = variant_to_option(truncate)?.unwrap_or(false);
            let follow_symlink = variant_to_option(follow_symlink)?.unwrap_or(false);
            if let Ok(s) = PackedByteArray::try_from_variant(&data) {
                let s = s.as_slice();
                let offset = offset.unwrap_or(0);
                let Some(end) = s.len().checked_add(offset) else {
                    bail_with_site!("Length overflowed")
                };

                f(
                    self.memfs_root.clone(),
                    path,
                    follow_symlink,
                    truncate,
                    offset,
                    end,
                    move |d| {
                        d.copy_from_slice(&s);
                        Ok(())
                    },
                )
            } else if let Ok(s) = GString::try_from_variant(&data) {
                let s = s.to_string();
                let s = s.as_bytes();
                let offset = offset.unwrap_or(0);
                let Some(end) = s.len().checked_add(offset) else {
                    bail_with_site!("Length overflowed")
                };

                f(
                    self.memfs_root.clone(),
                    path,
                    follow_symlink,
                    truncate,
                    offset,
                    end,
                    move |d| {
                        d.copy_from_slice(s);
                        Ok(())
                    },
                )
            } else if let Ok(s) = PackedInt32Array::try_from_variant(&data) {
                g::<4, _>(
                    self.memfs_root.clone(),
                    path,
                    follow_symlink,
                    truncate,
                    offset,
                    s.as_slice(),
                    |s, d| *d = s.to_le_bytes(),
                )
            } else if let Ok(s) = PackedInt64Array::try_from_variant(&data) {
                g::<8, _>(
                    self.memfs_root.clone(),
                    path,
                    follow_symlink,
                    truncate,
                    offset,
                    s.as_slice(),
                    |s, d| *d = s.to_le_bytes(),
                )
            } else if let Ok(s) = PackedFloat32Array::try_from_variant(&data) {
                g::<4, _>(
                    self.memfs_root.clone(),
                    path,
                    follow_symlink,
                    truncate,
                    offset,
                    s.as_slice(),
                    |s, d| *d = s.to_le_bytes(),
                )
            } else if let Ok(s) = PackedFloat64Array::try_from_variant(&data) {
                g::<8, _>(
                    self.memfs_root.clone(),
                    path,
                    follow_symlink,
                    truncate,
                    offset,
                    s.as_slice(),
                    |s, d| *d = s.to_le_bytes(),
                )
            } else if let Ok(s) = PackedVector2Array::try_from_variant(&data) {
                g::<8, _>(
                    self.memfs_root.clone(),
                    path,
                    follow_symlink,
                    truncate,
                    offset,
                    s.as_slice(),
                    |s, d| {
                        d[..4].copy_from_slice(&s.x.to_le_bytes());
                        d[4..].copy_from_slice(&s.y.to_le_bytes());
                    },
                )
            } else if let Ok(s) = PackedVector3Array::try_from_variant(&data) {
                g::<12, _>(
                    self.memfs_root.clone(),
                    path,
                    follow_symlink,
                    truncate,
                    offset,
                    s.as_slice(),
                    |s, d| {
                        d[..4].copy_from_slice(&s.x.to_le_bytes());
                        d[4..8].copy_from_slice(&s.y.to_le_bytes());
                        d[8..].copy_from_slice(&s.z.to_le_bytes());
                    },
                )
            } else if let Ok(s) = PackedColorArray::try_from_variant(&data) {
                g::<16, _>(
                    self.memfs_root.clone(),
                    path,
                    follow_symlink,
                    truncate,
                    offset,
                    s.as_slice(),
                    |s, d| {
                        d[..4].copy_from_slice(&s.r.to_le_bytes());
                        d[4..8].copy_from_slice(&s.g.to_le_bytes());
                        d[8..12].copy_from_slice(&s.b.to_le_bytes());
                        d[12..].copy_from_slice(&s.a.to_le_bytes());
                    },
                )
            } else {
                bail_with_site!("Unknown value type {:?}", data.get_type())
            }
        })
        .is_some()
    }
}<|MERGE_RESOLUTION|>--- conflicted
+++ resolved
@@ -48,42 +48,6 @@
 }
 
 impl WasiContext {
-<<<<<<< HEAD
-=======
-    fn new(_owner: &Reference) -> Self {
-        Self {
-            bypass_stdio: false,
-            fs_readonly: false,
-
-            memfs_root: Arc::new(Dir::new(<Weak<Dir>>::new())),
-            physical_mount: HashMap::new(),
-            envs: HashMap::new(),
-        }
-    }
-
-    fn emit_binary(
-        base: Ref<Reference>,
-        signal_name: &'static str,
-    ) -> impl Fn(&[u8]) + Send + Sync + Clone + 'static {
-        move |buf| unsafe {
-            base.assume_safe().emit_signal(
-                signal_name,
-                &[<PoolArray<u8>>::from_slice(buf).owned_to_variant()],
-            );
-        }
-    }
-
-    fn emit_string(
-        base: Ref<Reference>,
-        signal_name: &'static str,
-    ) -> impl Fn(&[u8]) + Send + Sync + Clone + 'static {
-        move |buf| unsafe {
-            base.assume_safe()
-                .emit_signal(signal_name, &[String::from_utf8_lossy(buf).to_variant()]);
-        }
-    }
-
->>>>>>> 38443cb0
     pub fn init_ctx_no_context(mut ctx: WasiCtx, config: &Config) -> Result<WasiCtx, Error> {
         for (k, v) in &config.wasi_envs {
             ctx.push_env(k, v)?;
@@ -118,7 +82,6 @@
                 bail_with_site!("Path \"{}\" not found!", file)
             };
 
-<<<<<<< HEAD
             let OpenResult::File(file) = site_context!(node.open(
                 root,
                 Capability {
@@ -163,58 +126,6 @@
                         Box::new(BlockWritePipe::new(move |_buf| {})) as _
                     }
                 });
-=======
-                let OpenResult::File(file) = site_context!(node.open(
-                    root,
-                    Capability {
-                        read: true,
-                        write: false
-                    },
-                    true,
-                    OFlags::empty(),
-                    FdFlags::empty(),
-                ))?
-                else {
-                    bail_with_site!("Path \"{}\" should be a file!", file)
-                };
-                ctx.stdin(file);
-            }
-            if config.wasi_stdout == PipeBindingType::Context {
-                if o.bypass_stdio {
-                    ctx.inherit_stdout();
-                } else {
-                    let base = b.claim();
-                    match config.wasi_stdout_buffer {
-                        PipeBufferType::Unbuffered => ctx.stdout(Box::new(
-                            UnbufferedWritePipe::new(Self::emit_binary(base, "stdout_emit")),
-                        )),
-                        PipeBufferType::LineBuffer => ctx.stdout(Box::new(LineWritePipe::new(
-                            Self::emit_string(base, "stdout_emit"),
-                        ))),
-                        PipeBufferType::BlockBuffer => ctx.stdout(Box::new(BlockWritePipe::new(
-                            Self::emit_binary(base, "stdout_emit"),
-                        ))),
-                    };
-                }
-            }
-            if config.wasi_stderr == PipeBindingType::Context {
-                if o.bypass_stdio {
-                    ctx.inherit_stderr();
-                } else {
-                    let base = b.claim();
-                    match config.wasi_stderr_buffer {
-                        PipeBufferType::Unbuffered => ctx.stderr(Box::new(
-                            UnbufferedWritePipe::new(Self::emit_binary(base, "stderr_emit")),
-                        )),
-                        PipeBufferType::LineBuffer => ctx.stderr(Box::new(LineWritePipe::new(
-                            Self::emit_string(base, "stderr_emit"),
-                        ))),
-                        PipeBufferType::BlockBuffer => ctx.stderr(Box::new(BlockWritePipe::new(
-                            Self::emit_binary(base, "stderr_emit"),
-                        ))),
-                    };
-                }
->>>>>>> 38443cb0
             }
         }
 
