use std::collections::VecDeque;
use std::fmt::{Display, Result as FmtResult, Write as _};
use std::io::{Result as IoResult, Write};
use std::ops::Deref;
use std::ptr;
use std::slice;
use std::sync::atomic::{AtomicBool, Ordering};
use std::sync::Arc;

use async_trait::async_trait;
<<<<<<< HEAD
#[cfg(feature = "wasi-preview2")]
use bytes::Bytes;
use godot::prelude::*;
=======
use bytes::{Bytes, BytesMut};
use gdnative::prelude::*;
>>>>>>> e596d118
use memchr::memchr;
use parking_lot::{Condvar, Mutex, MutexGuard};
use wasmtime_wasi::{
    HostInputStream, HostOutputStream, StdinStream, StdoutStream, StreamError, StreamResult,
    Subscribe,
};

const BUFFER_LEN: usize = 8192;
const NL_BYTE: u8 = 10;

#[repr(transparent)]
pub struct StreamWrapper<T> {
    inner: Arc<T>,
}

impl<T> From<T> for StreamWrapper<T> {
    fn from(v: T) -> Self {
        Self { inner: Arc::new(v) }
    }
}

impl<T> Clone for StreamWrapper<T> {
    fn clone(&self) -> Self {
        Self {
            inner: self.inner.clone(),
        }
    }
}

impl<T> Deref for StreamWrapper<T> {
    type Target = T;

    fn deref(&self) -> &T {
        &self.inner
    }
}

#[derive(Clone)]
pub struct UnbufferedWritePipe<F>(F)
where
    for<'a> F: Fn(&'a [u8]);

impl<F> UnbufferedWritePipe<F>
where
    for<'a> F: Fn(&'a [u8]),
{
    pub fn new(f: F) -> Self {
        Self(f)
    }
}

/*
#[async_trait]
impl<F> WasiFile for UnbufferedWritePipe<F>
where
    for<'a> F: Fn(&'a [u8]) + Send + Sync + 'static,
{
    fn as_any(&self) -> &dyn std::any::Any {
        self
    }

    async fn get_filetype(&self) -> Result<FileType, Error> {
        Ok(FileType::CharacterDevice)
    }

    fn isatty(&self) -> bool {
        false
    }

    async fn get_fdflags(&self) -> Result<FdFlags, Error> {
        Ok(FdFlags::APPEND)
    }

    async fn seek(&self, _pos: SeekFrom) -> Result<u64, Error> {
        Err(Error::seek_pipe())
    }

    async fn write_vectored<'a>(&self, bufs: &[IoSlice<'a>]) -> Result<u64, Error> {
        let f = &self.0;
        let mut n = 0u64;
        for b in bufs {
            f(b);
            n += b.len() as u64;
        }

        Ok(n)
    }

    async fn write_vectored_at<'a>(
        &self,
        _bufs: &[IoSlice<'a>],
        _offset: u64,
    ) -> Result<u64, Error> {
        Err(Error::seek_pipe())
    }

    async fn writable(&self) -> Result<(), Error> {
        Ok(())
    }
}
*/

impl<F> StdoutStream for UnbufferedWritePipe<F>
where
    for<'a> F: Fn(&'a [u8]) + Send + Sync + Clone + 'static,
{
    fn stream(&self) -> Box<dyn HostOutputStream> {
        Box::new(self.clone())
    }

    fn isatty(&self) -> bool {
        false
    }
}

#[async_trait]
impl<F> Subscribe for UnbufferedWritePipe<F>
where
    for<'a> F: Fn(&'a [u8]) + Send + Sync + 'static,
{
    // Always ready
    async fn ready(&mut self) {}
}

impl<F> HostOutputStream for UnbufferedWritePipe<F>
where
    for<'a> F: Fn(&'a [u8]) + Send + Sync + 'static,
{
    fn write(&mut self, bytes: Bytes) -> StreamResult<()> {
        let f = &self.0;
        f(&bytes);
        Ok(())
    }

    fn flush(&mut self) -> StreamResult<()> {
        Ok(())
    }

    fn check_write(&mut self) -> StreamResult<usize> {
        Ok(usize::MAX)
    }
}

pub struct LineWritePipe<F>(Mutex<InnerLineWriter<F>>)
where
    for<'a> F: Fn(&'a [u8]);

impl<F> LineWritePipe<F>
where
    for<'a> F: Fn(&'a [u8]),
{
    pub fn new(f: F) -> Self {
        Self(Mutex::new(InnerLineWriter::new(f)))
    }
}

/*
#[async_trait]
impl<F> WasiFile for LineWritePipe<F>
where
    for<'a> F: Fn(&'a [u8]) + Send + Sync + 'static,
{
    fn as_any(&self) -> &dyn std::any::Any {
        self
    }

    async fn get_filetype(&self) -> Result<FileType, Error> {
        Ok(FileType::CharacterDevice)
    }

    fn isatty(&self) -> bool {
        false
    }

    async fn get_fdflags(&self) -> Result<FdFlags, Error> {
        Ok(FdFlags::APPEND)
    }

    async fn seek(&self, _pos: SeekFrom) -> Result<u64, Error> {
        Err(Error::seek_pipe())
    }

    async fn write_vectored<'a>(&self, bufs: &[IoSlice<'a>]) -> Result<u64, Error> {
        let mut writer = self.0.lock();
        let n = writer.write_vectored(bufs)?;

        Ok(n as _)
    }

    async fn write_vectored_at<'a>(
        &self,
        _bufs: &[IoSlice<'a>],
        _offset: u64,
    ) -> Result<u64, Error> {
        Err(Error::seek_pipe())
    }

    async fn writable(&self) -> Result<(), Error> {
        Ok(())
    }
}
*/

impl<F> StdoutStream for StreamWrapper<LineWritePipe<F>>
where
    for<'a> F: Fn(&'a [u8]) + Send + Sync + 'static,
{
    fn stream(&self) -> Box<dyn HostOutputStream> {
        Box::new(self.clone())
    }

    fn isatty(&self) -> bool {
        false
    }
}

#[async_trait]
impl<F> Subscribe for StreamWrapper<LineWritePipe<F>>
where
    for<'a> F: Fn(&'a [u8]) + Send + Sync + 'static,
{
    // Always ready
    async fn ready(&mut self) {}
}

impl<F> HostOutputStream for StreamWrapper<LineWritePipe<F>>
where
    for<'a> F: Fn(&'a [u8]) + Send + Sync + 'static,
{
    fn write(&mut self, bytes: Bytes) -> StreamResult<()> {
        match self.0.lock().write(&bytes) {
            Ok(n) => debug_assert_eq!(bytes.len(), n),
            Err(e) => return Err(StreamError::LastOperationFailed(e.into())),
        }
        Ok(())
    }

    fn flush(&mut self) -> StreamResult<()> {
        Ok(())
    }

    fn check_write(&mut self) -> StreamResult<usize> {
        Ok(usize::MAX)
    }
}

struct InnerLineWriter<F>
where
    for<'a> F: Fn(&'a [u8]),
{
    buffer: Vec<u8>,
    f: F,
}

impl<F> InnerLineWriter<F>
where
    for<'a> F: Fn(&'a [u8]),
{
    fn new(f: F) -> Self {
        let mut buffer = Vec::new();
        buffer.reserve_exact(BUFFER_LEN);
        Self { buffer, f }
    }
}

impl<F> Drop for InnerLineWriter<F>
where
    for<'a> F: Fn(&'a [u8]),
{
    fn drop(&mut self) {
        if !self.buffer.is_empty() {
            let f = &self.f;
            f(self.buffer.as_slice())
        }
    }
}

impl<F> Write for InnerLineWriter<F>
where
    for<'a> F: Fn(&'a [u8]),
{
    fn flush(&mut self) -> IoResult<()> {
        Ok(())
    }

    fn write(&mut self, mut buf: &[u8]) -> IoResult<usize> {
        let Self { buffer, f } = self;
        if buffer.len() == buffer.capacity() {
            f(buffer.as_slice());
            // SAFETY: u8 does not have Drop
            unsafe { buffer.set_len(0) };
        }

        if buf.is_empty() {
            return Ok(0);
        }

        let p = unsafe { buffer.as_mut_ptr().add(buffer.len()) };
        let mut n = 0;

        let mut l = buffer.capacity().wrapping_sub(buffer.len());
        if let Some(i) = memchr(NL_BYTE, buf) {
            let i = i.wrapping_add(1);
            if l >= i {
                unsafe {
                    ptr::copy_nonoverlapping(buf.as_ptr(), p, i);
                    let s =
                        slice::from_raw_parts(buffer.as_mut_ptr(), buffer.len().wrapping_add(i));
                    buffer.set_len(0);
                    f(s);
                }
            } else {
                unsafe {
                    ptr::copy_nonoverlapping(buf.as_ptr(), p, l);
                    buffer.set_len(0);
                    f(slice::from_raw_parts(
                        buffer.as_mut_ptr(),
                        buffer.capacity(),
                    ));
                    f(buf.get_unchecked(l..=i));
                }
            }

            l = i;
        } else if l >= buf.len() {
            unsafe {
                ptr::copy_nonoverlapping(buf.as_ptr(), p, buf.len());
                buffer.set_len(buffer.len().wrapping_add(buf.len()));
            }

            return Ok(buf.len());
        } else {
            unsafe {
                ptr::copy_nonoverlapping(buf.as_ptr(), p, l);
                buffer.set_len(0);
                f(slice::from_raw_parts(
                    buffer.as_mut_ptr(),
                    buffer.capacity(),
                ));
            }
        }
        (_, buf) = buf.split_at(l);
        n += l;

        while !buf.is_empty() {
            if let Some(i) = memchr(NL_BYTE, buf) {
                let (a, b) = buf.split_at(i.wrapping_add(1));
                n += a.len();
                buf = b;
                f(a);
            } else {
                if buf.len() >= buffer.capacity() {
                    let i = buf
                        .len()
                        .wrapping_sub(buf.len().wrapping_rem(buffer.capacity()));
                    let (a, b) = buf.split_at(i);
                    n += a.len();
                    buf = b;
                    f(a);
                }

                unsafe {
                    ptr::copy_nonoverlapping(buf.as_ptr(), buffer.as_mut_ptr(), buf.len());
                    buffer.set_len(buf.len());
                }

                n += buf.len();
                break;
            }
        }

        Ok(n)
    }
}

pub struct BlockWritePipe<F>(Mutex<InnerBlockWriter<F>>)
where
    for<'a> F: Fn(&'a [u8]);

impl<F> BlockWritePipe<F>
where
    for<'a> F: Fn(&'a [u8]),
{
    pub fn new(f: F) -> Self {
        Self(Mutex::new(InnerBlockWriter::new(f)))
    }
}

/*
#[async_trait]
impl<F> WasiFile for BlockWritePipe<F>
where
    for<'a> F: Fn(&'a [u8]) + Send + Sync + 'static,
{
    fn as_any(&self) -> &dyn std::any::Any {
        self
    }

    async fn get_filetype(&self) -> Result<FileType, Error> {
        Ok(FileType::CharacterDevice)
    }

    fn isatty(&self) -> bool {
        false
    }

    async fn get_fdflags(&self) -> Result<FdFlags, Error> {
        Ok(FdFlags::APPEND)
    }

    async fn seek(&self, _pos: SeekFrom) -> Result<u64, Error> {
        Err(Error::seek_pipe())
    }

    async fn write_vectored<'a>(&self, bufs: &[IoSlice<'a>]) -> Result<u64, Error> {
        let mut writer = self.0.lock();
        let n = writer.write_vectored(bufs)?;

        Ok(n as _)
    }

    async fn write_vectored_at<'a>(
        &self,
        _bufs: &[IoSlice<'a>],
        _offset: u64,
    ) -> Result<u64, Error> {
        Err(Error::seek_pipe())
    }

    async fn writable(&self) -> Result<(), Error> {
        Ok(())
    }
}
*/

impl<F> StdoutStream for StreamWrapper<BlockWritePipe<F>>
where
    for<'a> F: Fn(&'a [u8]) + Send + Sync + 'static,
{
    fn stream(&self) -> Box<dyn HostOutputStream> {
        Box::new(self.clone())
    }

    fn isatty(&self) -> bool {
        false
    }
}

#[async_trait]
impl<F> Subscribe for StreamWrapper<BlockWritePipe<F>>
where
    for<'a> F: Fn(&'a [u8]) + Send + Sync + 'static,
{
    // Always ready
    async fn ready(&mut self) {}
}

impl<F> HostOutputStream for StreamWrapper<BlockWritePipe<F>>
where
    for<'a> F: Fn(&'a [u8]) + Send + Sync + 'static,
{
    fn write(&mut self, bytes: Bytes) -> StreamResult<()> {
        match self.0.lock().write(&bytes) {
            Ok(n) => debug_assert_eq!(bytes.len(), n),
            Err(e) => return Err(StreamError::LastOperationFailed(e.into())),
        }
        Ok(())
    }

    fn flush(&mut self) -> StreamResult<()> {
        Ok(())
    }

    fn check_write(&mut self) -> StreamResult<usize> {
        Ok(usize::MAX)
    }
}

struct InnerBlockWriter<F>
where
    for<'a> F: Fn(&'a [u8]),
{
    buffer: Vec<u8>,
    f: F,
}

impl<F> InnerBlockWriter<F>
where
    for<'a> F: Fn(&'a [u8]),
{
    fn new(f: F) -> Self {
        let mut buffer = Vec::new();
        buffer.reserve_exact(BUFFER_LEN);
        Self { buffer, f }
    }
}

impl<F> Drop for InnerBlockWriter<F>
where
    for<'a> F: Fn(&'a [u8]),
{
    fn drop(&mut self) {
        if !self.buffer.is_empty() {
            let f = &self.f;
            f(self.buffer.as_slice())
        }
    }
}

impl<F> Write for InnerBlockWriter<F>
where
    for<'a> F: Fn(&'a [u8]),
{
    fn flush(&mut self) -> IoResult<()> {
        Ok(())
    }

    fn write(&mut self, mut buf: &[u8]) -> IoResult<usize> {
        let Self { buffer, f } = self;
        if buffer.len() == buffer.capacity() {
            f(buffer.as_slice());
            // SAFETY: u8 does not have Drop
            unsafe { buffer.set_len(0) };
        }

        if buf.is_empty() {
            return Ok(0);
        }

        let p = unsafe { buffer.as_mut_ptr().add(buffer.len()) };
        let mut n = 0;

        let l = buffer.capacity().wrapping_sub(buffer.len());
        if l >= buf.len() {
            unsafe {
                ptr::copy_nonoverlapping(buf.as_ptr(), p, buf.len());
                buffer.set_len(buffer.len().wrapping_add(buf.len()));
            }

            return Ok(buf.len());
        } else {
            unsafe {
                ptr::copy_nonoverlapping(buf.as_ptr(), p, l);
                buffer.set_len(0);
                f(slice::from_raw_parts(
                    buffer.as_mut_ptr(),
                    buffer.capacity(),
                ));
            }
        }
        (_, buf) = buf.split_at(l);
        n += l;

        if !buf.is_empty() {
            if buf.len() >= buffer.capacity() {
                let i = buf
                    .len()
                    .wrapping_sub(buf.len().wrapping_rem(buffer.capacity()));
                let (a, b) = buf.split_at(i);
                n += a.len();
                buf = b;
                f(a);
            }

            unsafe {
                ptr::copy_nonoverlapping(buf.as_ptr(), buffer.as_mut_ptr(), buf.len());
                buffer.set_len(buf.len());
            }

            n += buf.len();
        }

        Ok(n)
    }
}

pub struct OuterStdin<F>(Arc<InnerStdin<F>>);

pub struct InnerStdin<F: ?Sized> {
    is_dropped: AtomicBool,
    cond: Condvar,
    inner: Mutex<InnerInnerStdin>,
    f: F,
}

struct InnerInnerStdin {
    buf: VecDeque<String>,
    is_eof: bool,
    ix: usize,
}

impl<F> Drop for OuterStdin<F> {
    fn drop(&mut self) {
        self.0.is_dropped.store(true, Ordering::Release);
    }
}

impl<F: Fn()> OuterStdin<F> {
    pub fn new(f: F) -> (Self, Arc<InnerStdin<F>>) {
        let inner = Arc::new(InnerStdin {
            f,
            is_dropped: AtomicBool::new(false),
            cond: Condvar::new(),
            inner: Mutex::new(InnerInnerStdin {
                buf: VecDeque::new(),
                is_eof: false,
                ix: 0,
            }),
        });
        (Self(inner.clone()), inner)
    }

    fn ensure_nonempty(&self) -> MutexGuard<'_, InnerInnerStdin> {
        let mut guard = self.0.inner.lock();
        loop {
            match &mut *guard {
                InnerInnerStdin { is_eof: true, .. } => break,
                InnerInnerStdin { buf, .. } if buf.is_empty() => break,
                _ => (),
            }
            (self.0.f)();
            self.0.cond.wait(&mut guard);
        }

        guard
    }
}

impl<F: ?Sized> InnerStdin<F> {
    pub fn add_line<T: Display>(&self, line: T) -> FmtResult {
        if self.is_dropped.load(Ordering::Acquire) {
            return Ok(());
        }

        let mut guard = self.inner.lock();
        if guard.is_eof {
            return Ok(());
        }

        let buf = &mut guard.buf;
        let mut ret = String::new();
        write!(&mut ret, "{line}")?;
        if !ret.ends_with('\n') {
            ret.push('\n');
        }
        buf.push_back(ret);

        self.cond.notify_one();
        Ok(())
    }

    pub fn close_pipe(&self) {
        if self.is_dropped.load(Ordering::Acquire) {
            return;
        }

        let mut guard = self.inner.lock();
        guard.is_eof = true;

        self.cond.notify_one();
    }
}

/*
#[async_trait]
impl<F: Fn() + Send + Sync + 'static> WasiFile for OuterStdin<F> {
    fn as_any(&self) -> &dyn std::any::Any {
        self
    }

    async fn get_filetype(&self) -> Result<FileType, Error> {
        Ok(FileType::Pipe)
    }

    fn isatty(&self) -> bool {
        false
    }

    async fn get_fdflags(&self) -> Result<FdFlags, Error> {
        Ok(FdFlags::empty())
    }

    async fn seek(&self, _pos: SeekFrom) -> Result<u64, Error> {
        Err(Error::seek_pipe())
    }

    async fn read_vectored<'a>(&self, bufs: &mut [IoSliceMut<'a>]) -> Result<u64, Error> {
        let mut inner = self.ensure_nonempty();
        let InnerInnerStdin { buf, ix, is_eof } = &mut *inner;
        if *is_eof {
            return Ok(0);
        }

        let mut n = 0u64;
        for b in bufs {
            if b.len() == 0 {
                continue;
            } else if *ix >= buf.len() {
                break;
            }

            let l = b.len().min(buf.len() - *ix);
            b[..l].copy_from_slice(&buf.as_bytes()[*ix..*ix + l]);
            n += l as u64;
            *ix += l;
        }

        if *ix >= buf.len() {
            buf.clear();
            *ix = 0;
        }

        Ok(n)
    }

    async fn read_vectored_at<'a>(
        &self,
        _bufs: &mut [std::io::IoSliceMut<'a>],
        _offset: u64,
    ) -> Result<u64, Error> {
        Err(Error::seek_pipe())
    }

    async fn readable(&self) -> Result<(), Error> {
        Ok(())
    }
}
*/

impl<F: Fn() + Send + Sync + 'static> StdinStream for StreamWrapper<OuterStdin<F>> {
    fn stream(&self) -> Box<dyn HostInputStream> {
        Box::new(self.clone())
    }

    fn isatty(&self) -> bool {
        false
    }
}

#[async_trait]
impl<F: Fn() + Send + Sync + 'static> Subscribe for StreamWrapper<OuterStdin<F>> {
    // Always ready
    async fn ready(&mut self) {}
}

impl<F: Fn() + Send + Sync + 'static> HostInputStream for StreamWrapper<OuterStdin<F>> {
    fn read(&mut self, mut size: usize) -> StreamResult<Bytes> {
        let mut inner = self.ensure_nonempty();
        let InnerInnerStdin { buf, ix, is_eof } = &mut *inner;
        if *is_eof || size == 0 {
            return Ok(Bytes::new());
        }

        let mut ret = BytesMut::with_capacity(size);
        while size > 0 {
            let Some(v) = buf.front() else { break };

            if v.is_empty() {
                buf.pop_front();
                *ix = 0;
            } else if v.len() - *ix <= size {
                let s = &v.as_bytes()[*ix..];
                ret.extend_from_slice(s);
                size -= s.len();
                buf.pop_front();
                *ix = 0;
            } else {
                ret.extend_from_slice(&v.as_bytes()[*ix..*ix + size]);
                *ix += size;
                size = 0;
            }
        }

        Ok(ret.into())
    }

    fn skip(&mut self, mut size: usize) -> StreamResult<usize> {
        let mut inner = self.ensure_nonempty();
        let InnerInnerStdin { buf, ix, is_eof } = &mut *inner;
        if *is_eof || size == 0 {
            return Ok(0);
        }

        let mut ret = 0;
        while size > 0 {
            let Some(v) = buf.front() else { break };

            if v.is_empty() {
                buf.pop_front();
                *ix = 0;
            } else if v.len() - *ix <= size {
                let s = &v.as_bytes()[*ix..];
                ret += s.len();
                size -= s.len();
                buf.pop_front();
                *ix = 0;
            } else {
                ret += size;
                *ix += size;
                size = 0;
            }
        }

        Ok(ret)
    }
}

pub struct ByteBufferReadPipe {
    buf: Vec<u8>,
    pos: Mutex<usize>,
}

impl ByteBufferReadPipe {
    pub fn new(buf: PackedByteArray) -> Self {
        Self {
            buf: buf.to_vec(),
            pos: Mutex::new(0),
        }
    }
}

/*
#[async_trait]
impl WasiFile for ByteBufferReadPipe {
    fn as_any(&self) -> &dyn std::any::Any {
        self
    }

    async fn get_filetype(&self) -> Result<FileType, Error> {
        Ok(FileType::Pipe)
    }

    fn isatty(&self) -> bool {
        false
    }

    async fn get_fdflags(&self) -> Result<FdFlags, Error> {
        Ok(FdFlags::empty())
    }

    async fn seek(&self, _pos: SeekFrom) -> Result<u64, Error> {
        Err(Error::seek_pipe())
    }

    async fn read_vectored<'a>(&self, bufs: &mut [IoSliceMut<'a>]) -> Result<u64, Error> {
        let buf = &self.buf;
        let mut pos = self.pos.lock();

        if *pos == buf.len() {
            return Ok(0);
        }

        let mut n = 0u64;
        for b in bufs {
            if b.len() == 0 {
                continue;
            }

            let l = b.len().min(buf.len() - *pos);
            b[..l].copy_from_slice(&buf[*pos..*pos + l]);
            n += l as u64;
            *pos += l;

            if *pos == buf.len() {
                break;
            }
        }

        Ok(n)
    }

    async fn read_vectored_at<'a>(
        &self,
        _bufs: &mut [std::io::IoSliceMut<'a>],
        _offset: u64,
    ) -> Result<u64, Error> {
        Err(Error::seek_pipe())
    }

    async fn readable(&self) -> Result<(), Error> {
        Ok(())
    }
}
*/

impl StdinStream for StreamWrapper<ByteBufferReadPipe> {
    fn stream(&self) -> Box<dyn HostInputStream> {
        Box::new(self.clone())
    }

    fn isatty(&self) -> bool {
        false
    }
}

#[async_trait]
impl Subscribe for StreamWrapper<ByteBufferReadPipe> {
    // Always ready
    async fn ready(&mut self) {}
}

impl HostInputStream for StreamWrapper<ByteBufferReadPipe> {
    fn read(&mut self, size: usize) -> StreamResult<Bytes> {
        let buf = self.buf.read();
        let mut pos = self.pos.lock();

        if *pos == buf.len() {
            return Ok(Bytes::new());
        }

        let s;
        if buf.len() - *pos >= size {
            s = &buf[*pos..*pos + size];
            *pos += size;
        } else {
            s = &buf[*pos..];
            *pos += buf.len();
        }
        Ok(BytesMut::from(s).into())
    }

    fn skip(&mut self, size: usize) -> StreamResult<usize> {
        let buf = self.buf.read();
        let mut pos = self.pos.lock();

        if *pos == buf.len() {
            return Ok(0);
        }

        let s;
        if buf.len() - *pos >= size {
            s = size;
            *pos += size;
        } else {
            s = buf.len() - *pos;
            *pos += buf.len();
        }
        Ok(s)
    }
}<|MERGE_RESOLUTION|>--- conflicted
+++ resolved
@@ -8,14 +8,8 @@
 use std::sync::Arc;
 
 use async_trait::async_trait;
-<<<<<<< HEAD
-#[cfg(feature = "wasi-preview2")]
-use bytes::Bytes;
+use bytes::{Bytes, BytesMut};
 use godot::prelude::*;
-=======
-use bytes::{Bytes, BytesMut};
-use gdnative::prelude::*;
->>>>>>> e596d118
 use memchr::memchr;
 use parking_lot::{Condvar, Mutex, MutexGuard};
 use wasmtime_wasi::{
@@ -919,7 +913,7 @@
 
 impl HostInputStream for StreamWrapper<ByteBufferReadPipe> {
     fn read(&mut self, size: usize) -> StreamResult<Bytes> {
-        let buf = self.buf.read();
+        let buf = &self.buf;
         let mut pos = self.pos.lock();
 
         if *pos == buf.len() {
@@ -938,7 +932,7 @@
     }
 
     fn skip(&mut self, size: usize) -> StreamResult<usize> {
-        let buf = self.buf.read();
+        let buf = &self.buf;
         let mut pos = self.pos.lock();
 
         if *pos == buf.len() {
