--- conflicted
+++ resolved
@@ -6,13 +6,10 @@
 use godot::prelude::*;
 use parking_lot::{lock_api::RawMutex as RawMutexTrait, Mutex, Once, OnceState, RawMutex};
 use scopeguard::guard;
-<<<<<<< HEAD
 #[cfg(feature = "memory-limiter")]
 use wasmtime::ResourceLimiter;
-=======
 #[cfg(feature = "wasi")]
 use wasmtime::Linker;
->>>>>>> 57c4d407
 use wasmtime::{
     AsContextMut, Extern, Instance as InstanceWasm, Memory, Store, StoreContextMut, ValRaw,
 };
@@ -143,10 +140,6 @@
             store.limiter(|data| &mut data.memory_limits);
         }
 
-<<<<<<< HEAD
-        #[allow(unreachable_patterns)]
-        match config.extern_bind {
-=======
         #[cfg(feature = "wasi")]
         let wasi_linker = if store.data().config.with_wasi {
             let mut builder = WasiCtxBuilder::new();
@@ -164,8 +157,8 @@
             None
         };
 
+        #[allow(unreachable_patterns)]
         match store.data().config.extern_bind {
->>>>>>> 57c4d407
             ExternBindingType::None => (),
             #[cfg(feature = "object-registry-compat")]
             ExternBindingType::Registry => {
@@ -238,25 +231,8 @@
                         match insts.get(&v.instance_id()) {
                             Some(v) => break v,
                             None => {
-<<<<<<< HEAD
                                 let t = f(&mut *store, v.bind().get_data()?, &mut *insts, host)?;
                                 insts.insert(v.instance_id(), t);
-=======
-                                let t = v
-                                    .script()
-                                    .map(|m| {
-                                        f(
-                                            &mut *store,
-                                            m.get_data()?,
-                                            &mut *insts,
-                                            host,
-                                            #[cfg(feature = "wasi")]
-                                            *&wasi_linker,
-                                        )
-                                    })
-                                    .unwrap()?;
-                                insts.insert(v.base().clone(), t);
->>>>>>> 57c4d407
                             }
                         }
                     };
@@ -278,24 +254,14 @@
         let host = host.map(|h| make_host_module(&mut store, h)).transpose()?;
 
         let sp = &mut store;
-<<<<<<< HEAD
-        let instance = f(sp, module.bind().get_data()?, &mut HashMap::new(), &host)?;
-=======
-        let instance = module
-            .script()
-            .map(move |m| {
-                let mut insts = HashMap::new();
-                f(
-                    sp,
-                    m.get_data()?,
-                    &mut insts,
-                    &host,
-                    #[cfg(feature = "wasi")]
-                    wasi_linker.as_ref(),
-                )
-            })
-            .unwrap()?;
->>>>>>> 57c4d407
+        let instance = f(
+            sp,
+            module.bind().get_data()?,
+            &mut HashMap::new(),
+            &host,
+            #[cfg(feature = "wasi")]
+            wasi_linker.as_ref(),
+        )?;
 
         Ok(Self {
             instance,
