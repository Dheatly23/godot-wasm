--- conflicted
+++ resolved
@@ -3,14 +3,8 @@
 use std::{sync::Arc, thread, time};
 
 use anyhow::{bail, Error};
-<<<<<<< HEAD
 use godot::engine::FileAccess;
 use godot::prelude::*;
-=======
-use gdnative::export::user_data::Map;
-use gdnative::log::{error, godot_site, Site};
-use gdnative::prelude::*;
->>>>>>> 054880ca
 use once_cell::sync::{Lazy, OnceCell};
 use parking_lot::Once;
 #[cfg(feature = "epoch-timeout")]
@@ -23,13 +17,8 @@
 #[cfg(feature = "epoch-timeout")]
 use crate::wasm_util::EPOCH_INTERVAL;
 #[cfg(not(feature = "new-host-import"))]
-<<<<<<< HEAD
-use crate::wasm_util::MODULE_INCLUDES;
-use crate::wasm_util::{from_signature, variant_to_option, VariantDispatch, HOST_MODULE};
-=======
 use crate::wasm_util::HOST_MODULE;
-use crate::wasm_util::{from_signature, MODULE_INCLUDES};
->>>>>>> 054880ca
+use crate::wasm_util::{from_signature, variant_to_option, VariantDispatch, MODULE_INCLUDES};
 use crate::{bail_with_site, site_context};
 
 #[cfg(feature = "epoch-timeout")]
@@ -278,8 +267,9 @@
 
             let ti = i.ty();
             let j = match deps_map.get(i.module()) {
-<<<<<<< HEAD
-                None => bail!("Unknown module {}", i.module()),
+                #[cfg(feature = "new-host-import")]
+                None if ti.func().is_some() => continue,
+                None => bail_with_site!("Unknown module {}", i.module()),
                 Some(m) => match &m.bind().get_data()?.module {
                     ModuleType::Core(m) => m.get_export(i.name()),
                     #[cfg(feature = "wasi-preview2")]
@@ -287,23 +277,6 @@
                         bail_with_site!("Import {} is a component", i.module())
                     }
                 },
-=======
-                #[cfg(feature = "new-host-import")]
-                None if ti.func().is_some() => continue,
-                None => bail_with_site!("Unknown module {}", i.module()),
-                Some(m) => m
-                    .script()
-                    .map(|m| -> Result<_, Error> {
-                        match &m.get_data()?.module {
-                            ModuleType::Core(m) => Ok(m.get_export(i.name())),
-                            #[cfg(feature = "wasi-preview2")]
-                            ModuleType::Component(_) => {
-                                bail_with_site!("Import {} is a component", i.module())
-                            }
-                        }
-                    })
-                    .unwrap()?,
->>>>>>> 054880ca
             };
             let j = match j {
                 #[cfg(feature = "new-host-import")]
@@ -407,17 +380,11 @@
     #[func]
     fn get_host_imports(&self) -> Dictionary {
         self.unwrap_data(|m| {
-<<<<<<< HEAD
             let mut ret = Dictionary::new();
             let params_str = StringName::from_latin1_with_nul(b"params\0");
             let results_str = StringName::from_latin1_with_nul(b"results\0");
-=======
-            let ret = Dictionary::new();
-            let params_str = GodotString::from_str("params");
-            let results_str = GodotString::from_str("results");
 
             #[cfg(not(feature = "new-host-import"))]
->>>>>>> 054880ca
             for i in site_context!(m.module.get_core())?.imports() {
                 if i.module() != HOST_MODULE {
                     continue;
@@ -433,9 +400,6 @@
                     );
                 }
             }
-<<<<<<< HEAD
-            Ok(ret)
-=======
 
             #[cfg(feature = "new-host-import")]
             for i in site_context!(m.module.get_core())?.imports() {
@@ -444,45 +408,34 @@
                 };
 
                 if let Some(m) = m.imports.get(i.module()) {
-                    if m.script()
-                        .map(|m| -> Result<_, Error> {
-                            match &m.get_data()?.module {
-                                ModuleType::Core(m) => Ok(m.get_export(i.name())),
-                                #[cfg(feature = "wasi-preview2")]
-                                ModuleType::Component(_) => {
-                                    bail_with_site!("Import {} is a component", i.module())
-                                }
-                            }
-                        })
-                        .unwrap()?
-                        .is_some()
-                    {
-                        continue;
+                    match &m.bind().get_data()?.module {
+                        ModuleType::Core(m) if m.get_export(i.name()).is_some() => continue,
+                        #[cfg(feature = "wasi-preview2")]
+                        ModuleType::Component(_) => {
+                            bail_with_site!("Import {} is a component", i.module())
+                        }
+                        _ => (),
                     }
                 }
 
                 let (p, r) = from_signature(&f)?;
-                let v = match ret.get(i.module()) {
-                    Some(v) => Dictionary::from_variant(&v).unwrap(),
+                let mut v = match ret.get(i.module()) {
+                    Some(v) => Dictionary::from_variant(&v),
                     None => {
-                        let v = Dictionary::new_shared();
-                        ret.insert(i.module(), v.new_ref());
+                        let v = Dictionary::new();
+                        ret.insert(i.module(), v.clone());
                         v
                     }
                 };
-                unsafe {
-                    v.assume_unique().insert(
-                        i.name(),
-                        Dictionary::from_iter(
-                            [(params_str.to_variant(), p), (results_str.to_variant(), r)]
-                                .into_iter(),
-                        ),
-                    )
-                };
-            }
-
-            Ok(ret.into_shared())
->>>>>>> 054880ca
+                v.insert(
+                    i.name(),
+                    Dictionary::from_iter(
+                        [(params_str.to_variant(), p), (results_str.to_variant(), r)].into_iter(),
+                    ),
+                );
+            }
+
+            Ok(ret)
         })
         .unwrap_or_default()
     }
