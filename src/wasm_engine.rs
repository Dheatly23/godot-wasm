use std::collections::HashMap;
#[cfg(feature = "epoch-timeout")]
use std::{sync::Arc, thread, time};

<<<<<<< HEAD
use anyhow::{anyhow, bail, Error};
use godot::engine::FileAccess;
use godot::prelude::*;
=======
use anyhow::{bail, Error};
use gdnative::export::user_data::Map;
use gdnative::log::{error, godot_site, Site};
use gdnative::prelude::*;
>>>>>>> 38443cb0
use lazy_static::lazy_static;
use once_cell::sync::OnceCell;
use parking_lot::Once;
#[cfg(feature = "epoch-timeout")]
use parking_lot::{Condvar, Mutex};
#[cfg(feature = "wasi-preview2")]
use wasmtime::component::Component;
use wasmtime::{Config, Engine, ExternType, Module};

use crate::wasm_instance::WasmInstance;
#[cfg(feature = "epoch-timeout")]
use crate::wasm_util::EPOCH_INTERVAL;
<<<<<<< HEAD
use crate::wasm_util::{from_signature, variant_to_option, HOST_MODULE, MODULE_INCLUDES};
=======
use crate::wasm_util::{from_signature, HOST_MODULE, MODULE_INCLUDES};
use crate::{bail_with_site, site_context};
>>>>>>> 38443cb0

#[cfg(feature = "epoch-timeout")]
#[derive(Default)]
pub struct EpochThreadHandle {
    inner: Arc<EpochThreadHandleInner>,
    once: Once,
}

#[cfg(feature = "epoch-timeout")]
#[derive(Default)]
pub struct EpochThreadHandleInner {
    mutex: Mutex<(bool, Option<thread::JoinHandle<()>>)>,
    cond: Condvar,
}

#[cfg(feature = "epoch-timeout")]
impl EpochThreadHandle {
    pub fn spawn_thread<F>(&self, f: F)
    where
        F: Fn() + 'static + Send,
    {
        self.once.call_once(move || {
            let mut guard = self.inner.mutex.lock();
            let (t, h) = &mut *guard;
            *t = false;

            let inner = self.inner.clone();
            *h = Some(thread::spawn(move || {
                let mut timeout = time::Instant::now();
                let mut guard = inner.mutex.lock();
                while !guard.0 {
                    while timeout.elapsed() >= EPOCH_INTERVAL {
                        f();
                        timeout += EPOCH_INTERVAL;
                    }
                    inner.cond.wait_until(&mut guard, timeout + EPOCH_INTERVAL);
                }
            }));
        });
    }

    pub fn stop_thread(&self) {
        let handle;

        {
            let mut guard = self.inner.mutex.lock();
            let (t, h) = &mut *guard;
            *t = true;
            handle = h.take();
        }

        self.inner.cond.notify_all();
        if let Some(handle) = handle {
            handle.join().unwrap();
        }
    }
}

#[cfg(feature = "epoch-timeout")]
impl Drop for EpochThreadHandle {
    fn drop(&mut self) {
        self.stop_thread();
    }
}

lazy_static! {
    pub static ref ENGINE: Engine = {
        let mut config = Config::new();
        config.cranelift_opt_level(wasmtime::OptLevel::SpeedAndSize)
            .cranelift_nan_canonicalization(cfg!(feature = "deterministic-wasm"))
            .epoch_interruption(true)
            .wasm_reference_types(true)
            .wasm_simd(true)
            .wasm_relaxed_simd(true)
            .relaxed_simd_deterministic(cfg!(feature = "deterministic-wasm"))
            .wasm_tail_call(true)
            .wasm_bulk_memory(true)
            .wasm_multi_value(true)
            .wasm_multi_memory(true)
            .wasm_memory64(true);
        config.wasm_threads(false); // Disable threads for now
        #[cfg(feature = "wasi-preview2")]
        config.wasm_component_model(true);

        Engine::new(&config).unwrap()
    };
}

#[cfg(feature = "epoch-timeout")]
lazy_static! {
    pub static ref EPOCH: EpochThreadHandle = EpochThreadHandle::default();
}

#[derive(GodotClass)]
#[class(base=RefCounted, init)]
pub struct WasmModule {
<<<<<<< HEAD
    #[base]
    base: Base<RefCounted>,
    once: Once,
    data: Option<ModuleData>,

    #[var(get = get_name)]
    #[allow(dead_code)]
    name: GString,
}

pub struct ModuleData {
    name: GString,
    pub module: Module,
    pub imports: HashMap<String, Gd<WasmModule>>,
=======
    data: OnceCell<ModuleData>,
}

pub struct ModuleData {
    name: GodotString,
    pub module: ModuleType,
    pub imports: HashMap<String, Instance<WasmModule, Shared>>,
>>>>>>> 38443cb0
}

#[derive(Clone)]
pub enum ModuleType {
    Core(Module),
    #[cfg(feature = "wasi-preview2")]
    Component(Component),
}

impl ModuleType {
    pub fn get_core(&self) -> Result<&Module, Error> {
        #[allow(irrefutable_let_patterns)]
        if let Self::Core(m) = self {
            Ok(m)
        } else {
            bail!("Module is a component")
        }
    }

    #[cfg(feature = "wasi-preview2")]
    pub fn get_component(&self) -> Result<&Component, Error> {
        if let Self::Component(m) = self {
            Ok(m)
        } else {
            bail!("Module is a component")
        }
    }
}

impl WasmModule {
<<<<<<< HEAD
=======
    fn new(_owner: &Reference) -> Self {
        Self {
            data: OnceCell::new(),
        }
    }

>>>>>>> 38443cb0
    pub fn get_data(&self) -> Result<&ModuleData, Error> {
        if let Some(data) = self.data.get() {
            Ok(data)
        } else {
            bail_with_site!("Uninitialized module")
        }
    }

    pub fn unwrap_data<F, R>(&self, f: F) -> Option<R>
    where
        F: FnOnce(&ModuleData) -> Result<R, Error>,
    {
        match self.get_data().and_then(f) {
            Ok(v) => Some(v),
            Err(e) => {
                let s = format!("{:?}", e);
                error(
                    e.downcast_ref::<Site>()
                        .copied()
                        .unwrap_or_else(|| godot_site!()),
                    &s,
                );
                None
            }
        }
    }

<<<<<<< HEAD
    fn _initialize(&self, name: GString, data: Variant, imports: Dictionary) -> bool {
        let f = move || -> Result<(), Error> {
            let module = if let Ok(v) = PackedByteArray::try_from_variant(&data) {
                Module::new(&ENGINE, &v.to_vec())?
            } else if let Ok(v) = String::try_from_variant(&data) {
                Module::new(&ENGINE, &v)?
            } else if let Ok(v) = <Gd<FileAccess>>::try_from_variant(&data) {
                Module::new(&ENGINE, &v.get_buffer(v.get_length() as _).to_vec())?
            } else if let Ok(v) = <Gd<WasmModule>>::try_from_variant(&data) {
                v.bind().get_data()?.module.clone()
            } else {
                bail!("Unknown module value {}", data)
            };

            let mut deps_map = HashMap::with_capacity(imports.len() as _);
            for (k, v) in imports.iter_shared() {
                let k = String::try_from_variant(&k).map_err(|e| anyhow!("{:?}", e))?;
                let v = <Gd<WasmModule>>::try_from_variant(&v).map_err(|e| anyhow!("{:?}", e))?;
                deps_map.insert(k, v);
            }

            for i in module.imports() {
                if MODULE_INCLUDES.iter().any(|j| *j == i.module()) {
                    continue;
                }

                let j = match deps_map.get(i.module()) {
                    None => bail!("Unknown module {}", i.module()),
                    Some(m) => m.bind().get_data()?.module.get_export(i.name()),
                };
                let j = match j {
                    Some(v) => v,
                    None => {
                        bail!("No import in module {} named {}", i.module(), i.name())
                    }
                };
                let i = i.ty();
                if !match (&i, &j) {
                    (ExternType::Func(f1), ExternType::Func(f2)) => f1 == f2,
                    (ExternType::Global(g1), ExternType::Global(g2)) => g1 == g2,
                    (ExternType::Table(t1), ExternType::Table(t2)) => {
                        t1.element() == t2.element()
                            && t1.minimum() <= t2.minimum()
                            && match (t1.maximum(), t2.maximum()) {
                                (None, _) => true,
                                (_, None) => false,
                                (Some(a), Some(b)) => a >= b,
                            }
                    }
                    (ExternType::Memory(m1), ExternType::Memory(m2)) => {
                        m1.is_64() == m2.is_64()
                            && m1.is_shared() == m2.is_shared()
                            && m1.minimum() <= m2.minimum()
                            && match (m1.maximum(), m2.maximum()) {
                                (None, _) => true,
                                (_, None) => false,
                                (Some(a), Some(b)) => a >= b,
                            }
                    }
                    (_, _) => false,
                } {
                    bail!("Import type mismatch ({:?} != {:?})", i, j)
=======
    fn load_module(bytes: &[u8]) -> Result<ModuleType, Error> {
        #[cfg(feature = "wasi-preview2")]
        {
            let bytes = site_context!(wat::parse_bytes(bytes))?;
            if wasmparser::Parser::is_component(&bytes) {
                Ok(ModuleType::Component(site_context!(
                    Component::from_binary(&ENGINE, &bytes,)
                )?))
            } else {
                Ok(ModuleType::Core(site_context!(Module::from_binary(
                    &ENGINE, &bytes
                ))?))
            }
        }

        #[cfg(not(feature = "wasi-preview2"))]
        Ok(ModuleType::Core(site_context!(Module::new(
            &ENGINE, bytes
        ))?))
    }

    fn _initialize(&self, name: GodotString, data: Variant, imports: Dictionary) -> bool {
        match self.data.get_or_try_init(move || -> Result<_, Error> {
            let module = match VariantDispatch::from(&data) {
                VariantDispatch::ByteArray(v) => Self::load_module(&v.read()),
                VariantDispatch::GodotString(v) => Self::load_module(v.to_string().as_bytes()),
                VariantDispatch::Object(v) => {
                    if let Ok(v) = <Ref<gdnative::api::File>>::from_variant(&v) {
                        let v = unsafe { v.assume_safe() };
                        Self::load_module(&v.get_buffer(v.get_len()).read())
                    } else {
                        let v = site_context!(<Instance<WasmModule, Shared>>::from_variant(&v))?;
                        let v = unsafe { v.assume_safe() };
                        v.map(|this, _| Ok(this.get_data()?.module.clone()))
                            .unwrap()
                    }
                }
                _ => bail_with_site!("Unknown module value {}", data),
            }?;

            let mut deps_map = HashMap::new();
            #[allow(irrefutable_let_patterns)]
            if let ModuleType::Core(module) = &module {
                deps_map = HashMap::with_capacity(imports.len() as _);
                for (k, v) in imports.iter() {
                    let k = site_context!(String::from_variant(&k))?;
                    let v = site_context!(<Instance<WasmModule, Shared>>::from_variant(&v))?;
                    deps_map.insert(k, v);
                }

                Self::validate_module(module, &deps_map)?;
            }
            #[cfg(feature = "wasi-preview2")]
            if let ModuleType::Component(_) = module {
                if !imports.is_empty() {
                    bail_with_site!("Imports not supported with component yet");
>>>>>>> 38443cb0
                }
            }

            Ok(ModuleData {
                name,
                module,
                imports: deps_map,
            })
        }) {
            Ok(_) => true,
            Err(e) => {
                godot_error!("{:?}", e);
                false
            }
        }
    }

    fn validate_module(
        module: &Module,
        deps_map: &HashMap<String, Instance<WasmModule, Shared>>,
    ) -> Result<(), Error> {
        for i in module.imports() {
            if MODULE_INCLUDES.iter().any(|j| *j == i.module()) {
                continue;
            }

            let j = match deps_map.get(i.module()) {
                None => bail_with_site!("Unknown module {}", i.module()),
                Some(m) => m
                    .script()
                    .map(|m| -> Result<_, Error> {
                        match &m.get_data()?.module {
                            ModuleType::Core(m) => Ok(m.get_export(i.name())),
                            #[cfg(feature = "wasi-preview2")]
                            ModuleType::Component(_) => {
                                bail_with_site!("Import {} is a component", i.module())
                            }
                        }
                    })
                    .unwrap()?,
            };
            let j = match j {
                Some(v) => v,
                None => {
                    bail_with_site!("No import in module {} named {}", i.module(), i.name())
                }
            };
            let i = i.ty();
            if !match (&i, &j) {
                (ExternType::Func(f1), ExternType::Func(f2)) => f1 == f2,
                (ExternType::Global(g1), ExternType::Global(g2)) => g1 == g2,
                (ExternType::Table(t1), ExternType::Table(t2)) => {
                    t1.element() == t2.element()
                        && t1.minimum() <= t2.minimum()
                        && match (t1.maximum(), t2.maximum()) {
                            (None, _) => true,
                            (_, None) => false,
                            (Some(a), Some(b)) => a >= b,
                        }
                }
                (ExternType::Memory(m1), ExternType::Memory(m2)) => {
                    m1.is_64() == m2.is_64()
                        && m1.is_shared() == m2.is_shared()
                        && m1.minimum() <= m2.minimum()
                        && match (m1.maximum(), m2.maximum()) {
                            (None, _) => true,
                            (_, None) => false,
                            (Some(a), Some(b)) => a >= b,
                        }
                }
                (_, _) => false,
            } {
                bail_with_site!("Import type mismatch ({:?} != {:?})", i, j)
            }
        }

        Ok(())
    }
}

#[godot_api]
impl WasmModule {
<<<<<<< HEAD
=======
    /// Register properties
    fn register_properties(builder: &ClassBuilder<Self>) {
        builder
            .property::<Option<GodotString>>("name")
            .with_getter(|v, _| v.unwrap_data(|m| Ok(m.name.clone())))
            .done();

        builder
            .property::<bool>("is_component")
            .with_getter(|v, _| {
                v.unwrap_data(|_m| {
                    #[cfg(feature = "wasi-preview2")]
                    return Ok(matches!(_m.module, ModuleType::Component(_)));

                    #[cfg(not(feature = "wasi-preview2"))]
                    Ok(false)
                })
                .unwrap_or_default()
            })
            .done();

        builder
            .property::<bool>("is_core_module")
            .with_getter(|v, _| {
                v.unwrap_data(|_m| {
                    #[cfg(feature = "wasi-preview2")]
                    return Ok(matches!(_m.module, ModuleType::Core(_)));

                    #[cfg(not(feature = "wasi-preview2"))]
                    Ok(true)
                })
                .unwrap_or_default()
            })
            .done();
    }

>>>>>>> 38443cb0
    /// Initialize and loads module.
    /// MUST be called for the first time and only once.
    #[func]
    fn initialize(&self, name: GString, data: Variant, imports: Dictionary) -> Gd<WasmModule> {
        let ret = if self._initialize(name, data, imports) {
            <Gd<WasmModule>>::try_from_instance_id(self.base.instance_id())
        } else {
            None
        };
        ret.unwrap()
    }

    #[func]
    fn get_name(&self) -> StringName {
        self.unwrap_data(|m| Ok(StringName::from(&m.name)))
            .unwrap_or_default()
    }

    #[func]
    fn get_imported_modules(&self) -> Array<Variant> {
        self.unwrap_data(|m| {
            Ok(<Array<Variant>>::from_iter(
                m.imports.values().map(|v| v.clone().to_variant()),
            ))
        })
        .unwrap_or_default()
    }

    /// Gets exported functions
    #[func]
    fn get_exports(&self) -> Dictionary {
        self.unwrap_data(|m| {
<<<<<<< HEAD
            let mut ret = Dictionary::new();
            let params_str = StringName::from("params");
            let results_str = StringName::from("results");
            for i in m.module.exports() {
=======
            let ret = Dictionary::new();
            let params_str = GodotString::from_str("params");
            let results_str = GodotString::from_str("results");
            for i in site_context!(m.module.get_core())?.exports() {
>>>>>>> 38443cb0
                if let ExternType::Func(f) = i.ty() {
                    let (p, r) = from_signature(&f)?;
                    ret.set(
                        i.name(),
                        Dictionary::from_iter([
                            (params_str.to_variant(), p),
                            (results_str.to_variant(), r),
                        ]),
                    );
                }
            }
            Ok(ret)
        })
        .unwrap_or_default()
    }

    /// Gets host imports signature
    #[func]
    fn get_host_imports(&self) -> Dictionary {
        self.unwrap_data(|m| {
<<<<<<< HEAD
            let mut ret = Dictionary::new();
            let params_str = StringName::from("params");
            let results_str = StringName::from("results");
            for i in m.module.imports() {
=======
            let ret = Dictionary::new();
            let params_str = GodotString::from_str("params");
            let results_str = GodotString::from_str("results");
            for i in site_context!(m.module.get_core())?.imports() {
>>>>>>> 38443cb0
                if i.module() != HOST_MODULE {
                    continue;
                }
                if let ExternType::Func(f) = i.ty() {
                    let (p, r) = from_signature(&f)?;
                    ret.set(
                        i.name(),
                        Dictionary::from_iter([
                            (params_str.to_variant(), p),
                            (results_str.to_variant(), r),
                        ]),
                    );
                }
            }
            Ok(ret)
        })
        .unwrap_or_default()
    }

    #[func]
    fn has_function(&self, name: StringName) -> bool {
        self.unwrap_data(|m| {
            Ok(matches!(
<<<<<<< HEAD
                m.module.get_export(&name.to_string()),
=======
                site_context!(m.module.get_core())?.get_export(&name),
>>>>>>> 38443cb0
                Some(ExternType::Func(_))
            ))
        })
        .unwrap_or_default()
    }

    #[func]
    fn get_signature(&self, name: StringName) -> Dictionary {
        self.unwrap_data(|m| {
<<<<<<< HEAD
            if let Some(ExternType::Func(f)) = m.module.get_export(&name.to_string()) {
=======
            if let Some(ExternType::Func(f)) = site_context!(m.module.get_core())?.get_export(&name)
            {
>>>>>>> 38443cb0
                let (p, r) = from_signature(&f)?;
                Ok(Dictionary::from_iter([("params", p), ("results", r)]))
            } else {
                bail_with_site!("No function named {}", name);
            }
        })
        .unwrap_or_default()
    }

    // Instantiate module
    #[func]
    fn instantiate(&self, host: Variant, config: Variant) -> Option<Gd<WasmInstance>> {
        let Ok(host) = variant_to_option::<Dictionary>(host) else {
            godot_error!("Host is not a dictionary!");
            return None;
        };
        let config = if config.is_nil() { None } else { Some(config) };

        let inst = WasmInstance::new_gd();
        if inst
            .bind()
            .initialize_(Gd::from_instance_id(self.base.instance_id()), host, config)
        {
            Some(inst)
        } else {
            godot_error!("Error instantiating");
            None
        }
    }
}<|MERGE_RESOLUTION|>--- conflicted
+++ resolved
@@ -2,16 +2,9 @@
 #[cfg(feature = "epoch-timeout")]
 use std::{sync::Arc, thread, time};
 
-<<<<<<< HEAD
 use anyhow::{anyhow, bail, Error};
 use godot::engine::FileAccess;
 use godot::prelude::*;
-=======
-use anyhow::{bail, Error};
-use gdnative::export::user_data::Map;
-use gdnative::log::{error, godot_site, Site};
-use gdnative::prelude::*;
->>>>>>> 38443cb0
 use lazy_static::lazy_static;
 use once_cell::sync::OnceCell;
 use parking_lot::Once;
@@ -24,12 +17,8 @@
 use crate::wasm_instance::WasmInstance;
 #[cfg(feature = "epoch-timeout")]
 use crate::wasm_util::EPOCH_INTERVAL;
-<<<<<<< HEAD
 use crate::wasm_util::{from_signature, variant_to_option, HOST_MODULE, MODULE_INCLUDES};
-=======
-use crate::wasm_util::{from_signature, HOST_MODULE, MODULE_INCLUDES};
 use crate::{bail_with_site, site_context};
->>>>>>> 38443cb0
 
 #[cfg(feature = "epoch-timeout")]
 #[derive(Default)]
@@ -126,11 +115,9 @@
 #[derive(GodotClass)]
 #[class(base=RefCounted, init)]
 pub struct WasmModule {
-<<<<<<< HEAD
     #[base]
     base: Base<RefCounted>,
-    once: Once,
-    data: Option<ModuleData>,
+    data: OnceCell<ModuleData>,
 
     #[var(get = get_name)]
     #[allow(dead_code)]
@@ -139,17 +126,8 @@
 
 pub struct ModuleData {
     name: GString,
-    pub module: Module,
+    pub module: ModuleType,
     pub imports: HashMap<String, Gd<WasmModule>>,
-=======
-    data: OnceCell<ModuleData>,
-}
-
-pub struct ModuleData {
-    name: GodotString,
-    pub module: ModuleType,
-    pub imports: HashMap<String, Instance<WasmModule, Shared>>,
->>>>>>> 38443cb0
 }
 
 #[derive(Clone)]
@@ -180,15 +158,6 @@
 }
 
 impl WasmModule {
-<<<<<<< HEAD
-=======
-    fn new(_owner: &Reference) -> Self {
-        Self {
-            data: OnceCell::new(),
-        }
-    }
-
->>>>>>> 38443cb0
     pub fn get_data(&self) -> Result<&ModuleData, Error> {
         if let Some(data) = self.data.get() {
             Ok(data)
@@ -216,70 +185,6 @@
         }
     }
 
-<<<<<<< HEAD
-    fn _initialize(&self, name: GString, data: Variant, imports: Dictionary) -> bool {
-        let f = move || -> Result<(), Error> {
-            let module = if let Ok(v) = PackedByteArray::try_from_variant(&data) {
-                Module::new(&ENGINE, &v.to_vec())?
-            } else if let Ok(v) = String::try_from_variant(&data) {
-                Module::new(&ENGINE, &v)?
-            } else if let Ok(v) = <Gd<FileAccess>>::try_from_variant(&data) {
-                Module::new(&ENGINE, &v.get_buffer(v.get_length() as _).to_vec())?
-            } else if let Ok(v) = <Gd<WasmModule>>::try_from_variant(&data) {
-                v.bind().get_data()?.module.clone()
-            } else {
-                bail!("Unknown module value {}", data)
-            };
-
-            let mut deps_map = HashMap::with_capacity(imports.len() as _);
-            for (k, v) in imports.iter_shared() {
-                let k = String::try_from_variant(&k).map_err(|e| anyhow!("{:?}", e))?;
-                let v = <Gd<WasmModule>>::try_from_variant(&v).map_err(|e| anyhow!("{:?}", e))?;
-                deps_map.insert(k, v);
-            }
-
-            for i in module.imports() {
-                if MODULE_INCLUDES.iter().any(|j| *j == i.module()) {
-                    continue;
-                }
-
-                let j = match deps_map.get(i.module()) {
-                    None => bail!("Unknown module {}", i.module()),
-                    Some(m) => m.bind().get_data()?.module.get_export(i.name()),
-                };
-                let j = match j {
-                    Some(v) => v,
-                    None => {
-                        bail!("No import in module {} named {}", i.module(), i.name())
-                    }
-                };
-                let i = i.ty();
-                if !match (&i, &j) {
-                    (ExternType::Func(f1), ExternType::Func(f2)) => f1 == f2,
-                    (ExternType::Global(g1), ExternType::Global(g2)) => g1 == g2,
-                    (ExternType::Table(t1), ExternType::Table(t2)) => {
-                        t1.element() == t2.element()
-                            && t1.minimum() <= t2.minimum()
-                            && match (t1.maximum(), t2.maximum()) {
-                                (None, _) => true,
-                                (_, None) => false,
-                                (Some(a), Some(b)) => a >= b,
-                            }
-                    }
-                    (ExternType::Memory(m1), ExternType::Memory(m2)) => {
-                        m1.is_64() == m2.is_64()
-                            && m1.is_shared() == m2.is_shared()
-                            && m1.minimum() <= m2.minimum()
-                            && match (m1.maximum(), m2.maximum()) {
-                                (None, _) => true,
-                                (_, None) => false,
-                                (Some(a), Some(b)) => a >= b,
-                            }
-                    }
-                    (_, _) => false,
-                } {
-                    bail!("Import type mismatch ({:?} != {:?})", i, j)
-=======
     fn load_module(bytes: &[u8]) -> Result<ModuleType, Error> {
         #[cfg(feature = "wasi-preview2")]
         {
@@ -303,30 +208,25 @@
 
     fn _initialize(&self, name: GodotString, data: Variant, imports: Dictionary) -> bool {
         match self.data.get_or_try_init(move || -> Result<_, Error> {
-            let module = match VariantDispatch::from(&data) {
-                VariantDispatch::ByteArray(v) => Self::load_module(&v.read()),
-                VariantDispatch::GodotString(v) => Self::load_module(v.to_string().as_bytes()),
-                VariantDispatch::Object(v) => {
-                    if let Ok(v) = <Ref<gdnative::api::File>>::from_variant(&v) {
-                        let v = unsafe { v.assume_safe() };
-                        Self::load_module(&v.get_buffer(v.get_len()).read())
-                    } else {
-                        let v = site_context!(<Instance<WasmModule, Shared>>::from_variant(&v))?;
-                        let v = unsafe { v.assume_safe() };
-                        v.map(|this, _| Ok(this.get_data()?.module.clone()))
-                            .unwrap()
-                    }
-                }
-                _ => bail_with_site!("Unknown module value {}", data),
-            }?;
+            let module = if let Ok(v) = PackedByteArray::try_from_variant(&data) {
+                Self::load_module(&ENGINE, &v.to_vec())?
+            } else if let Ok(v) = String::try_from_variant(&data) {
+                Self::load_module(&ENGINE, &v)?
+            } else if let Ok(v) = <Gd<FileAccess>>::try_from_variant(&data) {
+                Self::load_module(&ENGINE, &v.get_buffer(v.get_length() as _).to_vec())?
+            } else if let Ok(v) = <Gd<WasmModule>>::try_from_variant(&data) {
+                v.bind().get_data()?.module.clone()
+            } else {
+                bail!("Unknown module value {}", data)
+            };
 
             let mut deps_map = HashMap::new();
             #[allow(irrefutable_let_patterns)]
             if let ModuleType::Core(module) = &module {
                 deps_map = HashMap::with_capacity(imports.len() as _);
                 for (k, v) in imports.iter() {
-                    let k = site_context!(String::from_variant(&k))?;
-                    let v = site_context!(<Instance<WasmModule, Shared>>::from_variant(&v))?;
+                    let k = String::try_from_variant(&k).map_err(|e| site_context!(anyhow!("{:?}", e)))?;
+                    let v = <Gd<WasmModule>>::try_from_variant(&v).map_err(|e| site_context!(anyhow!("{:?}", e)))?;
                     deps_map.insert(k, v);
                 }
 
@@ -336,7 +236,6 @@
             if let ModuleType::Component(_) = module {
                 if !imports.is_empty() {
                     bail_with_site!("Imports not supported with component yet");
->>>>>>> 38443cb0
                 }
             }
 
@@ -364,19 +263,14 @@
             }
 
             let j = match deps_map.get(i.module()) {
-                None => bail_with_site!("Unknown module {}", i.module()),
-                Some(m) => m
-                    .script()
-                    .map(|m| -> Result<_, Error> {
-                        match &m.get_data()?.module {
-                            ModuleType::Core(m) => Ok(m.get_export(i.name())),
-                            #[cfg(feature = "wasi-preview2")]
-                            ModuleType::Component(_) => {
-                                bail_with_site!("Import {} is a component", i.module())
-                            }
-                        }
-                    })
-                    .unwrap()?,
+                None => bail!("Unknown module {}", i.module()),
+                Some(m) => match &m.bind().get_data()?.module {
+                    ModuleType::Core(m) => Ok(m.get_export(i.name())),
+                    #[cfg(feature = "wasi-preview2")]
+                    ModuleType::Component(_) => {
+                        bail_with_site!("Import {} is a component", i.module())
+                    }
+                },
             };
             let j = match j {
                 Some(v) => v,
@@ -419,45 +313,6 @@
 
 #[godot_api]
 impl WasmModule {
-<<<<<<< HEAD
-=======
-    /// Register properties
-    fn register_properties(builder: &ClassBuilder<Self>) {
-        builder
-            .property::<Option<GodotString>>("name")
-            .with_getter(|v, _| v.unwrap_data(|m| Ok(m.name.clone())))
-            .done();
-
-        builder
-            .property::<bool>("is_component")
-            .with_getter(|v, _| {
-                v.unwrap_data(|_m| {
-                    #[cfg(feature = "wasi-preview2")]
-                    return Ok(matches!(_m.module, ModuleType::Component(_)));
-
-                    #[cfg(not(feature = "wasi-preview2"))]
-                    Ok(false)
-                })
-                .unwrap_or_default()
-            })
-            .done();
-
-        builder
-            .property::<bool>("is_core_module")
-            .with_getter(|v, _| {
-                v.unwrap_data(|_m| {
-                    #[cfg(feature = "wasi-preview2")]
-                    return Ok(matches!(_m.module, ModuleType::Core(_)));
-
-                    #[cfg(not(feature = "wasi-preview2"))]
-                    Ok(true)
-                })
-                .unwrap_or_default()
-            })
-            .done();
-    }
-
->>>>>>> 38443cb0
     /// Initialize and loads module.
     /// MUST be called for the first time and only once.
     #[func]
@@ -490,17 +345,10 @@
     #[func]
     fn get_exports(&self) -> Dictionary {
         self.unwrap_data(|m| {
-<<<<<<< HEAD
             let mut ret = Dictionary::new();
             let params_str = StringName::from("params");
             let results_str = StringName::from("results");
-            for i in m.module.exports() {
-=======
-            let ret = Dictionary::new();
-            let params_str = GodotString::from_str("params");
-            let results_str = GodotString::from_str("results");
             for i in site_context!(m.module.get_core())?.exports() {
->>>>>>> 38443cb0
                 if let ExternType::Func(f) = i.ty() {
                     let (p, r) = from_signature(&f)?;
                     ret.set(
@@ -521,17 +369,10 @@
     #[func]
     fn get_host_imports(&self) -> Dictionary {
         self.unwrap_data(|m| {
-<<<<<<< HEAD
             let mut ret = Dictionary::new();
             let params_str = StringName::from("params");
             let results_str = StringName::from("results");
-            for i in m.module.imports() {
-=======
-            let ret = Dictionary::new();
-            let params_str = GodotString::from_str("params");
-            let results_str = GodotString::from_str("results");
             for i in site_context!(m.module.get_core())?.imports() {
->>>>>>> 38443cb0
                 if i.module() != HOST_MODULE {
                     continue;
                 }
@@ -555,11 +396,7 @@
     fn has_function(&self, name: StringName) -> bool {
         self.unwrap_data(|m| {
             Ok(matches!(
-<<<<<<< HEAD
-                m.module.get_export(&name.to_string()),
-=======
-                site_context!(m.module.get_core())?.get_export(&name),
->>>>>>> 38443cb0
+                site_context!(m.module.get_core())?.get_export(&name.to_string()),
                 Some(ExternType::Func(_))
             ))
         })
@@ -569,12 +406,7 @@
     #[func]
     fn get_signature(&self, name: StringName) -> Dictionary {
         self.unwrap_data(|m| {
-<<<<<<< HEAD
-            if let Some(ExternType::Func(f)) = m.module.get_export(&name.to_string()) {
-=======
-            if let Some(ExternType::Func(f)) = site_context!(m.module.get_core())?.get_export(&name)
-            {
->>>>>>> 38443cb0
+            if let Some(ExternType::Func(f)) = site_context!(m.module.get_core())?.get_export(&name.to_string()) {
                 let (p, r) = from_signature(&f)?;
                 Ok(Dictionary::from_iter([("params", p), ("results", r)]))
             } else {
