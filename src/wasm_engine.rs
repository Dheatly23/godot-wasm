use std::collections::HashMap;
use std::mem::transmute;
#[cfg(feature = "epoch-timeout")]
use std::{sync::Arc, thread, time};

use anyhow::{anyhow, bail, Error};
use godot::engine::FileAccess;
use godot::prelude::*;
use lazy_static::lazy_static;
#[cfg(feature = "epoch-timeout")]
use parking_lot::{Condvar, Mutex};
use parking_lot::{Once, OnceState};
use wasmtime::{Config, Engine, ExternType, Module};

use crate::wasm_instance::WasmInstance;
#[cfg(feature = "epoch-timeout")]
use crate::wasm_util::EPOCH_INTERVAL;
use crate::wasm_util::{from_signature, variant_to_option, HOST_MODULE, MODULE_INCLUDES};

#[cfg(feature = "epoch-timeout")]
#[derive(Default)]
pub struct EpochThreadHandle {
    inner: Arc<EpochThreadHandleInner>,
    once: Once,
}

#[cfg(feature = "epoch-timeout")]
#[derive(Default)]
pub struct EpochThreadHandleInner {
    mutex: Mutex<(bool, Option<thread::JoinHandle<()>>)>,
    cond: Condvar,
}

#[cfg(feature = "epoch-timeout")]
impl EpochThreadHandle {
    pub fn spawn_thread<F>(&self, f: F)
    where
        F: Fn() + 'static + Send,
    {
        self.once.call_once(move || {
            let mut guard = self.inner.mutex.lock();
            let (t, h) = &mut *guard;
            *t = false;

            let inner = self.inner.clone();
            *h = Some(thread::spawn(move || {
                let mut timeout = time::Instant::now();
                let mut guard = inner.mutex.lock();
                while !guard.0 {
                    while timeout.elapsed() >= EPOCH_INTERVAL {
                        f();
                        timeout += EPOCH_INTERVAL;
                    }
                    inner.cond.wait_until(&mut guard, timeout + EPOCH_INTERVAL);
                }
            }));
        });
    }

    pub fn stop_thread(&self) {
        let handle;

        {
            let mut guard = self.inner.mutex.lock();
            let (t, h) = &mut *guard;
            *t = true;
            handle = h.take();
        }

        self.inner.cond.notify_all();
        if let Some(handle) = handle {
            handle.join().unwrap();
        }
    }
}

#[cfg(feature = "epoch-timeout")]
impl Drop for EpochThreadHandle {
    fn drop(&mut self) {
        self.stop_thread();
    }
}

lazy_static! {
    pub static ref ENGINE: Engine = Engine::new(
        Config::new()
            .cranelift_opt_level(wasmtime::OptLevel::SpeedAndSize)
            .epoch_interruption(true)
            .wasm_reference_types(true)
            .wasm_simd(true)
            .wasm_bulk_memory(true)
            .wasm_multi_value(true)
            .wasm_multi_memory(true)
            .wasm_memory64(true)
    )
    .unwrap();
}

#[cfg(feature = "epoch-timeout")]
lazy_static! {
    pub static ref EPOCH: EpochThreadHandle = EpochThreadHandle::default();
}

#[derive(GodotClass)]
#[class(base=RefCounted)]
pub struct WasmModule {
    #[base]
    base: Base<RefCounted>,
    once: Once,
    data: Option<ModuleData>,

    #[export(get = get_name)]
    #[allow(dead_code)]
    name: (),
}

pub struct ModuleData {
    name: GodotString,
    pub module: Module,
    pub imports: HashMap<String, Gd<WasmModule>>,
}

impl WasmModule {
    pub fn get_data(&self) -> Result<&ModuleData, Error> {
        if let OnceState::Done = self.once.state() {
            Ok(self.data.as_ref().unwrap())
        } else {
            bail!("Uninitialized module")
        }
    }

    pub fn unwrap_data<F, R>(&self, f: F) -> Option<R>
    where
        F: FnOnce(&ModuleData) -> Result<R, Error>,
    {
        match self.get_data().and_then(f) {
            Ok(v) => Some(v),
            Err(e) => {
                godot_error!("{:?}", e);
                None
            }
        }
    }

    fn _initialize(&self, name: GodotString, data: Variant, imports: Dictionary) -> bool {
        let f = move || -> Result<(), Error> {
            let module = if let Ok(v) = PackedByteArray::try_from_variant(&data) {
                Module::new(&ENGINE, &v.to_vec())?
            } else if let Ok(v) = String::try_from_variant(&data) {
                Module::new(&ENGINE, &v)?
            } else if let Ok(v) = <Gd<FileAccess>>::try_from_variant(&data) {
                Module::new(&ENGINE, &v.get_buffer(v.get_length()).to_vec())?
            } else {
                bail!("Unknown module value {}", data)
            };

            let mut deps_map = HashMap::with_capacity(imports.len() as _);
            for (k, v) in imports.iter_shared() {
                let k = String::try_from_variant(&k).map_err(|e| anyhow!("{:?}", e))?;
                let v = <Gd<WasmModule>>::try_from_variant(&v).map_err(|e| anyhow!("{:?}", e))?;
                deps_map.insert(k, v);
            }

            for i in module.imports() {
                if MODULE_INCLUDES.iter().any(|j| *j == i.module()) {
                    continue;
                }

                match deps_map.get(i.module()) {
                    None => bail!("Unknown module {}", i.module()),
<<<<<<< HEAD
                    Some(m) => match (i.ty(), m.bind().get_data()?.module.get_export(i.name())) {
                        (_, None) => {
                            bail!("No import in module {} named {}", i.module(), i.name())
                        }
                        (ExternType::Func(f1), Some(ExternType::Func(f2))) if f1 == f2 => (),
                        (ExternType::Global(g1), Some(ExternType::Global(g2))) if g1 == g2 => (),
                        (ExternType::Table(t1), Some(ExternType::Table(t2))) if t1 == t2 => (),
                        (ExternType::Memory(m1), Some(ExternType::Memory(m2))) if m1 == m2 => (),
                        (e1, Some(e2)) => {
                            bail!("Import type mismatch ({:?} != {:?})", e1, e2)
                        }
                    },
=======
                    Some(m) => m
                        .script()
                        .map(
                            |m| match (i.ty(), m.get_data()?.module.get_export(i.name())) {
                                (_, None) => {
                                    bail!("No import in module {} named {}", i.module(), i.name())
                                }
                                (ExternType::Func(f1), Some(ExternType::Func(f2))) if f1 == f2 => {
                                    Ok(())
                                }
                                (ExternType::Global(g1), Some(ExternType::Global(g2)))
                                    if g1 == g2 =>
                                {
                                    Ok(())
                                }
                                (ExternType::Table(t1), Some(ExternType::Table(t2)))
                                    if t1.element() == t2.element()
                                        && t1.minimum() <= t2.minimum()
                                        && match (t1.maximum(), t2.maximum()) {
                                            (None, _) => true,
                                            (_, None) => false,
                                            (Some(a), Some(b)) => a >= b,
                                        } =>
                                {
                                    Ok(())
                                }
                                (ExternType::Memory(m1), Some(ExternType::Memory(m2)))
                                    if m1.is_64() == m2.is_64()
                                        && m1.is_shared() == m2.is_shared()
                                        && m1.minimum() <= m2.minimum()
                                        && match (m1.maximum(), m2.maximum()) {
                                            (None, _) => true,
                                            (_, None) => false,
                                            (Some(a), Some(b)) => a >= b,
                                        } =>
                                {
                                    Ok(())
                                }
                                (e1, Some(e2)) => {
                                    bail!("Import type mismatch ({:?} != {:?})", e1, e2)
                                }
                            },
                        )
                        .unwrap()?,
>>>>>>> 2315c457
                }
            }

            // SAFETY: Should be called only once and nobody else can read module data
            #[allow(mutable_transmutes)]
            let this = unsafe { transmute::<&Self, &mut Self>(self) };
            this.data = Some(ModuleData {
                name,
                module,
                imports: deps_map,
            });

            Ok(())
        };

        let mut r = true;
        let ret = &mut r;

        self.once.call_once(move || match f() {
            Ok(()) => (),
            Err(e) => {
                godot_error!("{:?}", e);
                *ret = false;
            }
        });

        r
    }
}

#[godot_api]
impl RefCountedVirtual for WasmModule {
    fn init(base: Base<RefCounted>) -> Self {
        Self {
            base,
            once: Once::new(),
            data: None,
            name: (),
        }
    }
}

#[godot_api]
impl WasmModule {
    /// Initialize and loads module.
    /// MUST be called for the first time and only once.
    #[func]
    fn initialize(&self, name: GodotString, data: Variant, imports: Dictionary) -> Gd<WasmModule> {
        let ret = if self._initialize(name, data, imports) {
            <Gd<WasmModule>>::try_from_instance_id(self.base.instance_id())
        } else {
            None
        };
        ret.unwrap()
    }

    #[func]
    fn get_name(&self) -> StringName {
        self.unwrap_data(|m| Ok(StringName::from(&m.name)))
            .unwrap_or_default()
    }

    #[func]
    fn get_imported_modules(&self) -> Array<Variant> {
        self.unwrap_data(|m| {
            Ok(<Array<Variant>>::from_iter(
                m.imports.values().map(|v| v.share().to_variant()),
            ))
        })
        .unwrap_or_default()
    }

    /// Gets exported functions
    #[func]
    fn get_exports(&self) -> Dictionary {
        self.unwrap_data(|m| {
            let mut ret = Dictionary::new();
            let params_str = GodotString::from("params");
            let results_str = GodotString::from("results");
            for i in m.module.exports() {
                if let ExternType::Func(f) = i.ty() {
                    let (p, r) = from_signature(&f)?;
                    ret.set(
                        i.name(),
                        Dictionary::from_iter(
                            [(params_str.to_variant(), p), (results_str.to_variant(), r)]
                                .into_iter(),
                        ),
                    );
                }
            }
            Ok(ret)
        })
        .unwrap_or_default()
    }

    /// Gets host imports signature
    #[func]
    fn get_host_imports(&self) -> Dictionary {
        self.unwrap_data(|m| {
            let mut ret = Dictionary::new();
            let params_str = GodotString::from("params");
            let results_str = GodotString::from("results");
            for i in m.module.imports() {
                if i.module() != HOST_MODULE {
                    continue;
                }
                if let ExternType::Func(f) = i.ty() {
                    let (p, r) = from_signature(&f)?;
                    ret.set(
                        i.name(),
                        Dictionary::from_iter(
                            [(params_str.to_variant(), p), (results_str.to_variant(), r)]
                                .into_iter(),
                        ),
                    );
                }
            }
            Ok(ret)
        })
        .unwrap_or_default()
    }

    #[func]
    fn has_function(&self, name: StringName) -> bool {
        self.unwrap_data(|m| {
            Ok(matches!(
                m.module.get_export(&name.to_string()),
                Some(ExternType::Func(_))
            ))
        })
        .unwrap_or_default()
    }

    #[func]
    fn get_signature(&self, name: StringName) -> Dictionary {
        self.unwrap_data(|m| {
            if let Some(ExternType::Func(f)) = m.module.get_export(&name.to_string()) {
                let (p, r) = from_signature(&f)?;
                Ok(Dictionary::from_iter(
                    [("params", p), ("results", r)].into_iter(),
                ))
            } else {
                bail!("No function named {}", name);
            }
        })
        .unwrap_or_default()
    }

    // Instantiate module
<<<<<<< HEAD
    #[func]
    fn instantiate(&self, host: Variant, config: Variant) -> Gd<WasmInstance> {
        let Ok(host) = variant_to_option::<Dictionary>(host) else {
            panic!("Host is not a dictionary!")
        };
        let config = if config.is_nil() { None } else { Some(config) };

        let inst = <Gd<WasmInstance>>::new_default();
        if inst
            .bind()
            .initialize_(Gd::from_instance_id(self.base.instance_id()), host, config)
        {
            inst
=======
    #[method]
    fn instantiate(
        &self,
        #[base] owner: TRef<Reference>,
        #[opt] host: Option<Dictionary>,
        #[opt] config: Option<Variant>,
    ) -> Option<Instance<WasmInstance, Shared>> {
        let inst = WasmInstance::new_instance();
        if let Ok(true) = inst.map(|v, b| {
            if let Some(i) = Instance::from_base(owner.claim()) {
                v.initialize_(b.as_ref(), i, host, config)
            } else {
                false
            }
        }) {
            Some(inst.into_shared())
>>>>>>> 2315c457
        } else {
            panic!("Error instantiating")
        }
    }
}<|MERGE_RESOLUTION|>--- conflicted
+++ resolved
@@ -111,7 +111,7 @@
 
     #[export(get = get_name)]
     #[allow(dead_code)]
-    name: (),
+    name: Option<i64>,
 }
 
 pub struct ModuleData {
@@ -168,35 +168,12 @@
 
                 match deps_map.get(i.module()) {
                     None => bail!("Unknown module {}", i.module()),
-<<<<<<< HEAD
                     Some(m) => match (i.ty(), m.bind().get_data()?.module.get_export(i.name())) {
                         (_, None) => {
                             bail!("No import in module {} named {}", i.module(), i.name())
                         }
                         (ExternType::Func(f1), Some(ExternType::Func(f2))) if f1 == f2 => (),
                         (ExternType::Global(g1), Some(ExternType::Global(g2))) if g1 == g2 => (),
-                        (ExternType::Table(t1), Some(ExternType::Table(t2))) if t1 == t2 => (),
-                        (ExternType::Memory(m1), Some(ExternType::Memory(m2))) if m1 == m2 => (),
-                        (e1, Some(e2)) => {
-                            bail!("Import type mismatch ({:?} != {:?})", e1, e2)
-                        }
-                    },
-=======
-                    Some(m) => m
-                        .script()
-                        .map(
-                            |m| match (i.ty(), m.get_data()?.module.get_export(i.name())) {
-                                (_, None) => {
-                                    bail!("No import in module {} named {}", i.module(), i.name())
-                                }
-                                (ExternType::Func(f1), Some(ExternType::Func(f2))) if f1 == f2 => {
-                                    Ok(())
-                                }
-                                (ExternType::Global(g1), Some(ExternType::Global(g2)))
-                                    if g1 == g2 =>
-                                {
-                                    Ok(())
-                                }
                                 (ExternType::Table(t1), Some(ExternType::Table(t2)))
                                     if t1.element() == t2.element()
                                         && t1.minimum() <= t2.minimum()
@@ -206,7 +183,7 @@
                                             (Some(a), Some(b)) => a >= b,
                                         } =>
                                 {
-                                    Ok(())
+                                    ()
                                 }
                                 (ExternType::Memory(m1), Some(ExternType::Memory(m2)))
                                     if m1.is_64() == m2.is_64()
@@ -218,15 +195,12 @@
                                             (Some(a), Some(b)) => a >= b,
                                         } =>
                                 {
-                                    Ok(())
+                                    ()
                                 }
-                                (e1, Some(e2)) => {
-                                    bail!("Import type mismatch ({:?} != {:?})", e1, e2)
-                                }
-                            },
-                        )
-                        .unwrap()?,
->>>>>>> 2315c457
+                        (e1, Some(e2)) => {
+                            bail!("Import type mismatch ({:?} != {:?})", e1, e2)
+                        }
+                    },
                 }
             }
 
@@ -264,7 +238,7 @@
             base,
             once: Once::new(),
             data: None,
-            name: (),
+            name: None,
         }
     }
 }
@@ -377,7 +351,6 @@
     }
 
     // Instantiate module
-<<<<<<< HEAD
     #[func]
     fn instantiate(&self, host: Variant, config: Variant) -> Gd<WasmInstance> {
         let Ok(host) = variant_to_option::<Dictionary>(host) else {
@@ -391,24 +364,6 @@
             .initialize_(Gd::from_instance_id(self.base.instance_id()), host, config)
         {
             inst
-=======
-    #[method]
-    fn instantiate(
-        &self,
-        #[base] owner: TRef<Reference>,
-        #[opt] host: Option<Dictionary>,
-        #[opt] config: Option<Variant>,
-    ) -> Option<Instance<WasmInstance, Shared>> {
-        let inst = WasmInstance::new_instance();
-        if let Ok(true) = inst.map(|v, b| {
-            if let Some(i) = Instance::from_base(owner.claim()) {
-                v.initialize_(b.as_ref(), i, host, config)
-            } else {
-                false
-            }
-        }) {
-            Some(inst.into_shared())
->>>>>>> 2315c457
         } else {
             panic!("Error instantiating")
         }
