use std::collections::HashMap;
use std::ops::{Deref, DerefMut};
use std::panic::{catch_unwind, AssertUnwindSafe};
#[cfg(feature = "object-registry-extern")]
use std::ptr;
#[cfg(feature = "epoch-timeout")]
use std::time;

use anyhow::{anyhow, bail, Error};
use godot::prelude::*;
#[cfg(feature = "object-registry-extern")]
use wasmtime::ExternRef;
#[cfg(feature = "epoch-timeout")]
use wasmtime::UpdateDeadline;
use wasmtime::{AsContextMut, Caller, Extern, Func, FuncType, Store, ValRaw, ValType};

#[cfg(feature = "epoch-timeout")]
use crate::wasm_config::Config;
#[cfg(feature = "epoch-timeout")]
use crate::wasm_engine::{ENGINE, EPOCH};
#[cfg(feature = "object-registry-extern")]
use crate::wasm_externref::{externref_to_variant, variant_to_externref};
use crate::wasm_instance::StoreData;

#[cfg(all(feature = "epoch-timeout", not(feature = "more-precise-timer")))]
pub const EPOCH_MULTIPLIER: u64 = 1000;
#[cfg(all(feature = "epoch-timeout", feature = "more-precise-timer"))]
pub const EPOCH_MULTIPLIER: u64 = 50;
#[cfg(feature = "epoch-timeout")]
pub const EPOCH_DEADLINE: u64 = 5u64.saturating_mul(EPOCH_MULTIPLIER);
#[cfg(feature = "epoch-timeout")]
pub const EPOCH_INTERVAL: time::Duration = time::Duration::from_millis(1000 / EPOCH_MULTIPLIER);

#[cfg(feature = "wasi")]
pub const FILE_NOTEXIST: u32 = 0;
#[cfg(feature = "wasi")]
pub const FILE_FILE: u32 = 1;
#[cfg(feature = "wasi")]
pub const FILE_DIR: u32 = 2;
#[cfg(feature = "wasi")]
pub const FILE_LINK: u32 = 3;

pub const TYPE_I32: u32 = 1;
pub const TYPE_I64: u32 = 2;
pub const TYPE_F32: u32 = 3;
pub const TYPE_F64: u32 = 4;
#[cfg(feature = "object-registry-extern")]
pub const TYPE_VARIANT: u32 = 6;

pub const HOST_MODULE: &str = "host";
#[cfg(feature = "object-registry-compat")]
pub const OBJREGISTRY_MODULE: &str = "godot_object_v1";
#[cfg(feature = "object-registry-extern")]
pub const EXTERNREF_MODULE: &str = "godot_object_v2";

pub const MODULE_INCLUDES: &[&str] = &[
    HOST_MODULE,
    #[cfg(feature = "object-registry-compat")]
    OBJREGISTRY_MODULE,
    #[cfg(feature = "object-registry-extern")]
    EXTERNREF_MODULE,
    #[cfg(feature = "wasi")]
    "wasi_unstable",
    #[cfg(feature = "wasi")]
    "wasi_snapshot_preview0",
    #[cfg(feature = "wasi")]
    "wasi_snapshot_preview1",
];

pub const MEMORY_EXPORT: &str = "memory";

#[macro_export]
macro_rules! bail_with_site {
    ($($t:tt)*) => {
        /*
        return Err(anyhow::anyhow!($($t)*).context(gdnative::log::godot_site!()))
        */
        return Err(anyhow::anyhow!($($t)*))
    };
}

#[macro_export]
macro_rules! site_context {
    ($e:expr) => {
        /*
        $e.map_err(|e| {
            $crate::wasm_util::add_site(anyhow::Error::from(e), gdnative::log::godot_site!())
        })
        */
        $e
    };
}

/*
pub fn add_site(e: Error, site: Site<'static>) -> Error {
    if e.is::<Site>() {
        e
    } else {
        e.context(site)
    }
}
*/

<<<<<<< HEAD
pub fn option_to_variant<T: ToGodot>(t: Option<T>) -> Variant {
    t.map_or_else(Variant::nil, |t| t.to_variant())
}

pub fn variant_to_option<T: FromGodot>(v: Variant) -> Result<Option<T>, VariantConversionError> {
    if v.is_nil() {
        Ok(None)
    } else {
        Some(T::try_from_variant(&v)).transpose()
    }
}

pub fn from_signature(sig: &FuncType) -> Result<(PackedByteArray, PackedByteArray), Error> {
=======
#[macro_export]
macro_rules! func_registry{
    ($head:literal, $($t:tt)*) => {
        $crate::func_registry!{(Funcs, $head), $($t)*}
    };
    (($fi:ident, $head:literal) $(, $i:ident => $e:expr)* $(,)?) => {
        #[derive(Default)]
        pub struct $fi {
            $($i: Option<Func>),*
        }

        impl $fi {
            pub fn get_func<T>(&mut self, store: &mut StoreContextMut<'_, T>, name: &str) -> Option<Func>
            where
                T: AsRef<StoreData> + AsMut<StoreData>,
            {
                match name {
                    $(concat!($head, stringify!($i)) => Some(self.$i.get_or_insert_with(move || Func::wrap(store, $e)).clone()),)*
                    _ => None,
                }
            }
        }
    };
}

pub fn from_signature(sig: &FuncType) -> Result<(PoolArray<u8>, PoolArray<u8>), Error> {
>>>>>>> 38443cb0
    let p = sig.params();
    let r = sig.results();

    let mut pr = <Vec<u8>>::new();
    let mut rr = <Vec<u8>>::new();

    pr.resize(p.len() as _, 0);
    rr.resize(r.len() as _, 0);

    for (s, d) in p.zip(pr.iter_mut()).chain(r.zip(rr.iter_mut())) {
        *d = match s {
            ValType::I32 => TYPE_I32,
            ValType::I64 => TYPE_I64,
            ValType::F32 => TYPE_F32,
            ValType::F64 => TYPE_F64,
            #[cfg(feature = "object-registry-extern")]
            ValType::ExternRef => TYPE_VARIANT,
            _ => bail_with_site!("Unconvertible signture"),
        } as _;
    }

    Ok((
        PackedByteArray::from(&pr[..]),
        PackedByteArray::from(&rr[..]),
    ))
}

pub fn to_signature(params: Variant, results: Variant) -> Result<FuncType, Error> {
    fn f(it: impl Iterator<Item = Result<u32, Error>>) -> Result<Vec<ValType>, Error> {
        let mut ret = match it.size_hint() {
            (_, Some(n)) => Vec::with_capacity(n),
            (n, None) => Vec::with_capacity(n),
        };

        for i in it {
            ret.push(match i? {
                TYPE_I32 => ValType::I32,
                TYPE_I64 => ValType::I64,
                TYPE_F32 => ValType::F32,
                TYPE_F64 => ValType::F64,
                #[cfg(feature = "object-registry-extern")]
                TYPE_VARIANT => ValType::ExternRef,
                v => bail_with_site!("Unknown enumeration value {}", v),
            });
        }

        Ok(ret)
    }

    let p = if let Ok(v) = <Array<Variant>>::try_from_variant(&params) {
        f(v.iter_shared()
            .map(|v| u32::try_from_variant(&v).map_err(|e| anyhow!("{:?}", e))))?
    } else if let Ok(v) = PackedByteArray::try_from_variant(&params) {
        f(v.to_vec().into_iter().map(|v| Ok(v as u32)))?
    } else if let Ok(v) = PackedInt32Array::try_from_variant(&params) {
        f(v.to_vec().into_iter().map(|v| Ok(v as u32)))?
    } else {
        bail!("Unconvertible value {}", params)
    };

    let r = if let Ok(v) = <Array<Variant>>::try_from_variant(&results) {
        f(v.iter_shared()
            .map(|v| u32::try_from_variant(&v).map_err(|e| anyhow!("{:?}", e))))?
    } else if let Ok(v) = PackedByteArray::try_from_variant(&results) {
        f(v.to_vec().into_iter().map(|v| Ok(v as u32)))?
    } else if let Ok(v) = PackedInt32Array::try_from_variant(&results) {
        f(v.to_vec().into_iter().map(|v| Ok(v as u32)))?
    } else {
        bail!("Unconvertible value {}", results)
    };

    Ok(FuncType::new(p, r))
}

// Mark this unsafe for future proofing
pub unsafe fn to_raw(_store: impl AsContextMut, t: ValType, v: Variant) -> Result<ValRaw, Error> {
    Ok(match t {
        ValType::I32 => ValRaw::i32(site_context!(
            i32::try_from_variant(&v).map_err(|e| anyhow!("{:?}", e))
        )?),
        ValType::I64 => ValRaw::i64(site_context!(
            i64::try_from_variant(&v).map_err(|e| anyhow!("{:?}", e))
        )?),
        ValType::F32 => ValRaw::f32(
            site_context!(f32::try_from_variant(&v).map_err(|e| anyhow!("{:?}", e)))?.to_bits(),
        ),
        ValType::F64 => ValRaw::f64(
            site_context!(f64::try_from_variant(&v).map_err(|e| anyhow!("{:?}", e)))?.to_bits(),
        ),
        #[cfg(feature = "object-registry-extern")]
        ValType::ExternRef => ValRaw::externref(match variant_to_externref(v) {
            Some(v) => v.to_raw(_store),
            None => ptr::null_mut(),
        }),
        _ => bail_with_site!("Unsupported WASM type conversion {}", t),
    })
}

// Mark this unsafe for future proofing
pub unsafe fn from_raw(_store: impl AsContextMut, t: ValType, v: ValRaw) -> Result<Variant, Error> {
    Ok(match t {
        ValType::I32 => v.get_i32().to_variant(),
        ValType::I64 => v.get_i64().to_variant(),
        ValType::F32 => f32::from_bits(v.get_f32()).to_variant(),
        ValType::F64 => f64::from_bits(v.get_f64()).to_variant(),
        #[cfg(feature = "object-registry-extern")]
        ValType::ExternRef => externref_to_variant(ExternRef::from_raw(v.get_externref())),
        _ => bail_with_site!("Unsupported WASM type conversion {}", t),
    })
}

<<<<<<< HEAD
/// WARNING: Incredibly unsafe.
/// It's just used as workaround to pass Godot objects across closure.
/// (At least until it supports multi-threading)
pub(crate) struct SendSyncWrapper<T>(T);

unsafe impl<T> Send for SendSyncWrapper<T> {}
unsafe impl<T> Sync for SendSyncWrapper<T> {}

impl<T> SendSyncWrapper<T> {
    #[allow(dead_code)]
    pub(crate) fn new(v: T) -> Self {
        Self(v)
    }
}

impl<T> Deref for SendSyncWrapper<T> {
    type Target = T;
    fn deref(&self) -> &Self::Target {
        &self.0
    }
}

impl<T> DerefMut for SendSyncWrapper<T> {
    fn deref_mut(&mut self) -> &mut Self::Target {
        &mut self.0
    }
}

fn wrap_godot_method(
    store: impl AsContextMut<Data = StoreData>,
    ty: FuncType,
    obj: Variant,
    method: GString,
) -> Func {
    let obj = SendSyncWrapper(obj);
    let method = SendSyncWrapper(method);
=======
fn wrap_godot_method<T>(
    store: impl AsContextMut<Data = T>,
    ty: FuncType,
    obj: Variant,
    method: GodotString,
) -> Func
where
    T: AsRef<StoreData> + AsMut<StoreData>,
{
>>>>>>> 38443cb0
    let ty_cloned = ty.clone();
    let f = move |mut ctx: Caller<T>, args: &mut [ValRaw]| -> Result<(), Error> {
        let pi = ty.params();
        let mut p = Vec::with_capacity(pi.len());
        for (ix, t) in pi.enumerate() {
            p.push(unsafe { from_raw(&mut ctx, t, args[ix])? });
        }

        // XXX: Weakref is currently broken (i think it's upstream?)
        //let obj = match <Gd<WeakRef>>::try_from_variant(&obj) {
        //    Ok(obj) => obj.get_ref(),
        //    Err(_) => obj.clone(),
        //};
        let mut obj = match <Gd<Object>>::try_from_variant(&obj) {
            Ok(v) => v,
            Err(_) => bail!("Cannot convert object"),
        };
<<<<<<< HEAD
        let r = ctx.data_mut().release_store(|| {
            site_context!(catch_unwind(AssertUnwindSafe(
                || obj.call(StringName::from(&*method), &p)
            ))
            .map_err(|_| anyhow!("Error trying to call")))
        })?;
=======
        let r = ctx
            .data_mut()
            .as_mut()
            .release_store(|| unsafe { site_context!(obj.call(method.clone(), &p)) })?;
>>>>>>> 38443cb0

        if let Some(msg) = ctx.data_mut().as_mut().error_signal.take() {
            return Err(Error::msg(msg));
        }

        let mut ri = ty.results();
        if ri.len() == 0 {
        } else if let Ok(r) = <Array<Variant>>::try_from_variant(&r) {
            for (ix, t) in ri.enumerate() {
                let v = r.get(ix as _);
                args[ix] = unsafe { to_raw(&mut ctx, t, v)? };
            }
        } else if ri.len() == 1 {
            args[0] = unsafe { to_raw(&mut ctx, ri.next().unwrap(), r)? };
        } else {
            bail_with_site!("Unconvertible return value {}", r);
        }

        #[cfg(feature = "epoch-timeout")]
        if let Config {
            with_epoch: true,
            epoch_autoreset: true,
            epoch_timeout,
            ..
        } = ctx.data().as_ref().config
        {
            ctx.as_context_mut().set_epoch_deadline(epoch_timeout);
        }

        Ok(())
    };

    unsafe { Func::new_unchecked(store, ty_cloned, f) }
}

pub fn make_host_module<T>(
    store: &mut Store<T>,
    dict: Dictionary,
) -> Result<HashMap<String, Extern>, Error>
where
    T: AsRef<StoreData> + AsMut<StoreData>,
{
    let mut ret = HashMap::new();
    for (k, v) in dict.iter_shared() {
        let k = site_context!(GString::try_from_variant(&k).map_err(|e| anyhow!("{:?}", e)))?
            .to_string();

        struct Data {
            params: Variant,
            results: Variant,
            object: Variant,
            method: GString,
        }

        let data = {
            let v = Dictionary::try_from_variant(&v).map_err(|e| anyhow!("{:?}", e))?;
            let Some(params) = v.get(StringName::from("params")) else {
                bail_with_site!("Key \"params\" does not exist")
            };
            let Some(results) = v.get(StringName::from("results")) else {
                bail_with_site!("Key \"params\" does not exist")
            };
            let Some(object) = v.get(StringName::from("object")) else {
                bail_with_site!("Key \"params\" does not exist")
            };
            let Some(method) = v.get(StringName::from("method")) else {
                bail_with_site!("Key \"params\" does not exist")
            };

            Data {
                params,
                results,
                object,
                method: <_>::try_from_variant(&method).map_err(|e| anyhow!("{:?}", e))?,
            }
        };

        ret.insert(
            k,
            wrap_godot_method(
                &mut *store,
                to_signature(data.params, data.results)?,
                data.object,
                data.method,
            )
            .into(),
        );
    }

    Ok(ret)
}

pub fn config_store_common<T>(store: &mut Store<T>) -> Result<(), Error>
where
    T: AsRef<StoreData> + AsMut<StoreData>,
{
    #[cfg(feature = "epoch-timeout")]
    if store.data().as_ref().config.with_epoch {
        store.epoch_deadline_trap();
        EPOCH.spawn_thread(|| ENGINE.increment_epoch());
    } else {
        store.epoch_deadline_callback(|_| Ok(UpdateDeadline::Continue(EPOCH_DEADLINE)));
    }

    #[cfg(feature = "memory-limiter")]
    {
        let data = store.data_mut().as_mut();
        if let Some(v) = data.config.max_memory {
            data.memory_limits.max_memory = v;
        }
        if let Some(v) = data.config.max_entries {
            data.memory_limits.max_table_entries = v;
        }
        store.limiter(|data| &mut data.as_mut().memory_limits);
    }

    Ok(())
}<|MERGE_RESOLUTION|>--- conflicted
+++ resolved
@@ -101,21 +101,6 @@
 }
 */
 
-<<<<<<< HEAD
-pub fn option_to_variant<T: ToGodot>(t: Option<T>) -> Variant {
-    t.map_or_else(Variant::nil, |t| t.to_variant())
-}
-
-pub fn variant_to_option<T: FromGodot>(v: Variant) -> Result<Option<T>, VariantConversionError> {
-    if v.is_nil() {
-        Ok(None)
-    } else {
-        Some(T::try_from_variant(&v)).transpose()
-    }
-}
-
-pub fn from_signature(sig: &FuncType) -> Result<(PackedByteArray, PackedByteArray), Error> {
-=======
 #[macro_export]
 macro_rules! func_registry{
     ($head:literal, $($t:tt)*) => {
@@ -141,8 +126,19 @@
     };
 }
 
-pub fn from_signature(sig: &FuncType) -> Result<(PoolArray<u8>, PoolArray<u8>), Error> {
->>>>>>> 38443cb0
+pub fn option_to_variant<T: ToGodot>(t: Option<T>) -> Variant {
+    t.map_or_else(Variant::nil, |t| t.to_variant())
+}
+
+pub fn variant_to_option<T: FromGodot>(v: Variant) -> Result<Option<T>, VariantConversionError> {
+    if v.is_nil() {
+        Ok(None)
+    } else {
+        Some(T::try_from_variant(&v)).transpose()
+    }
+}
+
+pub fn from_signature(sig: &FuncType) -> Result<(PackedByteArray, PackedByteArray), Error> {
     let p = sig.params();
     let r = sig.results();
 
@@ -254,7 +250,6 @@
     })
 }
 
-<<<<<<< HEAD
 /// WARNING: Incredibly unsafe.
 /// It's just used as workaround to pass Godot objects across closure.
 /// (At least until it supports multi-threading)
@@ -283,25 +278,17 @@
     }
 }
 
-fn wrap_godot_method(
-    store: impl AsContextMut<Data = StoreData>,
-    ty: FuncType,
-    obj: Variant,
-    method: GString,
-) -> Func {
-    let obj = SendSyncWrapper(obj);
-    let method = SendSyncWrapper(method);
-=======
 fn wrap_godot_method<T>(
     store: impl AsContextMut<Data = T>,
     ty: FuncType,
     obj: Variant,
-    method: GodotString,
+    method: GString,
 ) -> Func
 where
     T: AsRef<StoreData> + AsMut<StoreData>,
 {
->>>>>>> 38443cb0
+    let obj = SendSyncWrapper(obj);
+    let method = SendSyncWrapper(method);
     let ty_cloned = ty.clone();
     let f = move |mut ctx: Caller<T>, args: &mut [ValRaw]| -> Result<(), Error> {
         let pi = ty.params();
@@ -319,19 +306,12 @@
             Ok(v) => v,
             Err(_) => bail!("Cannot convert object"),
         };
-<<<<<<< HEAD
-        let r = ctx.data_mut().release_store(|| {
+        let r = ctx.data_mut().as_mut().release_store(|| {
             site_context!(catch_unwind(AssertUnwindSafe(
                 || obj.call(StringName::from(&*method), &p)
             ))
             .map_err(|_| anyhow!("Error trying to call")))
         })?;
-=======
-        let r = ctx
-            .data_mut()
-            .as_mut()
-            .release_store(|| unsafe { site_context!(obj.call(method.clone(), &p)) })?;
->>>>>>> 38443cb0
 
         if let Some(msg) = ctx.data_mut().as_mut().error_signal.take() {
             return Err(Error::msg(msg));
