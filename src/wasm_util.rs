--- conflicted
+++ resolved
@@ -328,33 +328,25 @@
 // Mark this unsafe for future proofing
 pub unsafe fn to_raw(_store: impl AsContextMut, t: ValType, v: Variant) -> Result<ValRaw, Error> {
     Ok(match t {
-<<<<<<< HEAD
         ValType::I32 => ValRaw::i32(site_context!(i32::try_from_variant(&v))?),
         ValType::I64 => ValRaw::i64(site_context!(i64::try_from_variant(&v))?),
         ValType::F32 => ValRaw::f32(site_context!(f32::try_from_variant(&v))?.to_bits()),
         ValType::F64 => ValRaw::f64(site_context!(f64::try_from_variant(&v))?.to_bits()),
-=======
-        ValType::I32 => ValRaw::i32(site_context!(i32::from_variant(&v))?),
-        ValType::I64 => ValRaw::i64(site_context!(i64::from_variant(&v))?),
-        ValType::F32 => ValRaw::f32(site_context!(f32::from_variant(&v))?.to_bits()),
-        ValType::F64 => ValRaw::f64(site_context!(f64::from_variant(&v))?.to_bits()),
-        ValType::V128 => ValRaw::v128(match v.dispatch() {
-            VariantDispatch::I64(v) => v as u128,
-            VariantDispatch::ByteArray(v) => {
-                let s = v.read();
-                let Some(s) = s.get(..16) else {
+        ValType::V128 => ValRaw::v128(match VariantDispatch::from(&v) {
+            VariantDispatch::Int(v) => v as u128,
+            VariantDispatch::PackedByteArray(v) => {
+                let Some(s) = v.as_slice().get(..16) else {
                     bail_with_site!("Value too short for 128-bit integer")
                 };
                 u128::from_le_bytes(s.try_into().unwrap())
             }
-            VariantDispatch::VariantArray(v) => {
-                let v0 = site_context!(u64::from_variant(&v.get(0)))?;
-                let v1 = site_context!(u64::from_variant(&v.get(1)))?;
+            VariantDispatch::Array(v) => {
+                let v0 = site_context!(u64::try_from_variant(&v.try_get(0).unwrap_or_default()))?;
+                let v1 = site_context!(u64::try_from_variant(&v.try_get(1).unwrap_or_default()))?;
                 v0 as u128 | (v1 as u128) << 64
             }
             _ => bail_with_site!("Unknown value type {:?}", v.get_type()),
         }),
->>>>>>> 9dedbbc3
         #[cfg(feature = "object-registry-extern")]
         ValType::Ref(r) if RefType::eq(&r, &RefType::EXTERNREF) => {
             ValRaw::externref(match variant_to_externref(v) {
@@ -375,10 +367,10 @@
         ValType::F64 => f64::from_bits(v.get_f64()).to_variant(),
         ValType::V128 => {
             let v = v.get_v128();
-            let r = VariantArray::new();
-            r.push(v as u64);
-            r.push((v >> 64) as u64);
-            r.owned_to_variant()
+            let mut r = VariantArray::new();
+            r.push((v as u64).to_variant());
+            r.push(((v >> 64) as u64).to_variant());
+            r.to_variant()
         }
         #[cfg(feature = "object-registry-extern")]
         ValType::Ref(r) if RefType::eq(&r, &RefType::EXTERNREF) => {
