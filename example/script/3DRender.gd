extends Node3D

signal message_emitted(msg)

@export var wasm_file: WasmModule

@onready var wasi_ctx: WasiContext = WasiContext.new()

@onready var _mesh := ArrayMesh.new()

var module: WasmModule = null
var instance: WasmInstance = null

func __selected(index):
	instance = WasmInstance.new().initialize(
		module,
		{},
		{
			"epoch.enable": true,
			"epoch.timeout": 1.0,
			"wasi.enable": true,
			"wasi.context": wasi_ctx,
		}
	)
	if instance == null:
		message_emitted.emit("Failed to instantiate module")
	if instance.call_wasm("init", [index]) == null:
		message_emitted.emit("Failed to call init")

func _ready():
	$Mesh.mesh = _mesh

	$UI/Root/TypeLst.select(0)

#	var data := []
#	data.resize(Mesh.ARRAY_MAX)
#	data[Mesh.ARRAY_VERTEX] = PoolVector3Array([
#		Vector3(-1, -1, 0),
#		Vector3(-1, 1, 0),
#		Vector3(1, -1, 0),
#		Vector3(1, 1, 0),
#	])
#	data[Mesh.ARRAY_TEX_UV] = PoolVector3Array([
#		Vector3(0, 1, 0),
#		Vector3(0, 0, 0),
#		Vector3(1, 1, 0),
#		Vector3(1, 0, 0),
#	])
#	data[Mesh.ARRAY_NORMAL] = PoolVector3Array([
#		Vector3(0, 0, 1),
#		Vector3(0, 0, 1),
#		Vector3(0, 0, 1),
#		Vector3(0, 0, 1),
#	])
#	data[Mesh.ARRAY_TANGENT] = PoolRealArray([
#		1, 0, 0, 1,
#		1, 0, 0, 1,
#		1, 0, 0, 1,
#		1, 0, 0, 1,
#	])
#	data[Mesh.ARRAY_INDEX] = PoolIntArray([
#		0, 3, 2,
#		0, 1, 3,
#	])
#	_mesh.add_surface_from_arrays(Mesh.PRIMITIVE_TRIANGLES, data)
#	return

#	wasi_ctx.connect("stdout_emit", self, "__emit_log")
#	wasi_ctx.connect("stderr_emit", self, "__emit_log")

<<<<<<< HEAD
	var file: WasmFile = load(wasm_file)
	if file == null:
		message_emitted.emit("Failed to load module")
		return
	module = file.get_module()
	if module == null:
		message_emitted.emit("Failed to load module")
		return

	__selected(0)
=======
	instance = WasmInstance.new().initialize(
		wasm_file,
		{},
		{
			"engine.use_epoch": true,
			"engine.epoch_timeout": 1.0,
			"engine.use_wasi": true,
			"wasi.wasi_context": wasi_ctx,
		}
	)
	if instance == null:
		message_emitted.emit("Failed to instantiate module")
	if instance.call_wasm("init", []) == null:
		message_emitted.emit("Failed to call init")
>>>>>>> bd2eb594

func _process(delta):
	if instance == null:
		return

	var start := Time.get_ticks_usec()
	var ret = instance.call_wasm("process", [delta])
	if ret == null:
		message_emitted.emit("Failed to call process")
		instance = null
		return
	var end := Time.get_ticks_usec()
	__emit_log("WASM Time: %.3f ms" % ((end - start) / 1e3))

	var p: int = ret[0]
	if p == 0:
		return
	var data := []
	data.resize(Mesh.ARRAY_MAX)
	data[Mesh.ARRAY_VERTEX] = instance.get_array(
		instance.get_32(p),
		instance.get_32(p + 4),
		TYPE_PACKED_VECTOR3_ARRAY
	)
	data[Mesh.ARRAY_NORMAL] = instance.get_array(
		instance.get_32(p + 8),
		instance.get_32(p + 12),
		TYPE_PACKED_VECTOR3_ARRAY
	)
	data[Mesh.ARRAY_TANGENT] = instance.get_array(
		instance.get_32(p + 16),
		instance.get_32(p + 20) * 4,
		TYPE_PACKED_FLOAT32_ARRAY
	)
	data[Mesh.ARRAY_TEX_UV] = instance.get_array(
		instance.get_32(p + 24),
		instance.get_32(p + 28),
		TYPE_PACKED_VECTOR2_ARRAY
	)
	data[Mesh.ARRAY_COLOR] = instance.get_array(
		instance.get_32(p + 32),
		instance.get_32(p + 36),
		TYPE_PACKED_COLOR_ARRAY
	)
	data[Mesh.ARRAY_INDEX] = instance.get_array(
		instance.get_32(p + 40),
		instance.get_32(p + 44),
		TYPE_PACKED_INT32_ARRAY
	)

	_mesh.clear_surfaces()
	if len(data[Mesh.ARRAY_INDEX]) != 0:
		_mesh.add_surface_from_arrays(Mesh.PRIMITIVE_TRIANGLES, data)

func __emit_log(msg):
	message_emitted.emit(msg.strip_edges())<|MERGE_RESOLUTION|>--- conflicted
+++ resolved
@@ -68,7 +68,6 @@
 #	wasi_ctx.connect("stdout_emit", self, "__emit_log")
 #	wasi_ctx.connect("stderr_emit", self, "__emit_log")
 
-<<<<<<< HEAD
 	var file: WasmFile = load(wasm_file)
 	if file == null:
 		message_emitted.emit("Failed to load module")
@@ -79,22 +78,6 @@
 		return
 
 	__selected(0)
-=======
-	instance = WasmInstance.new().initialize(
-		wasm_file,
-		{},
-		{
-			"engine.use_epoch": true,
-			"engine.epoch_timeout": 1.0,
-			"engine.use_wasi": true,
-			"wasi.wasi_context": wasi_ctx,
-		}
-	)
-	if instance == null:
-		message_emitted.emit("Failed to instantiate module")
-	if instance.call_wasm("init", []) == null:
-		message_emitted.emit("Failed to call init")
->>>>>>> bd2eb594
 
 func _process(delta):
 	if instance == null:
