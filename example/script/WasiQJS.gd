--- conflicted
+++ resolved
@@ -99,12 +99,8 @@
 	__log("data/output.json : %s" % r.data)
 
 func __run_custom():
-<<<<<<< HEAD
-	wasi_ctx.write_memory_file("test.js", code_textbox.text, null)
-=======
 	if not __check_file():
 		return
 
-	wasi_ctx.write_memory_file("test.js", code_textbox.text)
->>>>>>> 955228fb
+	wasi_ctx.write_memory_file("test.js", code_textbox.text, null)
 	__run("test.js")