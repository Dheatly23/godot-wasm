[package]
name = "godot-wasm"
version = "0.1.0"
edition = "2021"
authors = ["Dheatly23 <71598333+Dheatly23@users.noreply.github.com>"]
license = "Apache-2.0"
publish = false

[lib]
crate-type = ["cdylib"]

[profile.release]
lto = "thin"
codegen-units = 1
opt-level = "z"
panic = "abort"
debug-assertions = false
overflow-checks = false

[dependencies]
rayon = "^1.8"
nom = "^7.1"
either = "^1.0"
#wasi-common = { version = "^18.0", optional = true }
<<<<<<< HEAD
wasmparser = { version = "^0.221", optional = true }
=======
wasmparser = { version = "^0.222", optional = true }
bytes = { version = "^1.5", optional = true }
>>>>>>> ccb520a6
wat = { version = "~1", optional = true }
#cap-std = { version = "^3.0", optional = true }
async-trait = { version = "^0.1", optional = true }

scopeguard = { workspace = true }
once_cell = { workspace = true }
anyhow = { workspace = true }
cfg-if = { workspace = true }
parking_lot = { workspace = true }
slab = { workspace = true, optional = true }
bytes = { workspace = true, optional = true }
memchr = { workspace = true, optional = true }
camino = { workspace = true, optional = true }

[dependencies.godot]
git = "https://github.com/godot-rust/gdext"
rev = "8eaf184625ffb28b92c594ea70532e5d669dda21"
features = [
  "experimental-threads",
  "register-docs",
]

[dependencies.wasmtime]
<<<<<<< HEAD
workspace = true
=======
version = "^28.0"
default-features = false
>>>>>>> ccb520a6
features = [
  "runtime",
  "cranelift",
  "wat",
  "parallel-compilation",
  "gc",
  "gc-drc",
  "gc-null",
  "threads",
  "demangle",
  "addr2line",
  "debug-builtins",
  "signals-based-traps",
]

[dependencies.wasmtime-wasi]
version = "^28.0"
optional = true
default-features = false
features = [
#  "wasi-common-deprecations",
  "preview1",
]

[features]
default = ["epoch-timeout", "memory-limiter", "wasi", "object-registry"]
memory-limiter = []
epoch-timeout = []
object-registry-compat = ["dep:slab"]
object-registry-extern = []
object-registry = ["object-registry-compat", "object-registry-extern"]
more-precise-timer = []
deterministic-wasm = []
component-model = [
  "wasmtime/component-model",
  "dep:wasmparser",
  "dep:wat",
]
wasi = [
  "dep:wasmtime-wasi",
#  "dep:wasi-common",
#  "dep:cap-std",
  "dep:async-trait",
  "dep:memchr",
  "dep:camino",
  "dep:bytes",
]
wasi-preview2 = [
  "dep:bytes",
  "wasi",
  "component-model",
#  "wasmtime-wasi/preview2",
#  "wasmtime-wasi/preview1-on-preview2",
]
godot-component = [
  "dep:slab",
  "component-model",
]

[workspace]
members = [
  "example/wasm/*",
  "crates/*",
]
exclude = [
  "example/wasm/.cargo",
]

[workspace.dependencies]
scopeguard = "^1.2"
anyhow = { version = "^1.0", features = ["backtrace"] }
slab = "^0.4"
bytes = "^1.5"
parking_lot = "^0.12"
memchr = "^2.7"
camino = "^1.1"

# Dependencies for example crates
cfg-if = "^1.0"
glam = "^0.29"
colorgrad = { version = "^0.7", default-features = false, features = ["preset"] }

rand_xoshiro = "^0.6"
rand = { version = "^0.8", default-features = false }
rand_distr = { version = "^0.4", default-features = false }
rand_core = { version = "^0.6", features = ["getrandom"] }
getrandom = { version = "^0.2", features = ["custom"] }

[workspace.dependencies.wasmtime]
version = "^27.0"
default-features = false

[workspace.dependencies.wiggle]
version = "^27.0"
default-features = false
features = [
  "wasmtime",
  "witx",
]

[workspace.dependencies.once_cell]
version = "^1.20"
features = [
  "parking_lot",
]<|MERGE_RESOLUTION|>--- conflicted
+++ resolved
@@ -22,12 +22,7 @@
 nom = "^7.1"
 either = "^1.0"
 #wasi-common = { version = "^18.0", optional = true }
-<<<<<<< HEAD
-wasmparser = { version = "^0.221", optional = true }
-=======
 wasmparser = { version = "^0.222", optional = true }
-bytes = { version = "^1.5", optional = true }
->>>>>>> ccb520a6
 wat = { version = "~1", optional = true }
 #cap-std = { version = "^3.0", optional = true }
 async-trait = { version = "^0.1", optional = true }
@@ -51,12 +46,7 @@
 ]
 
 [dependencies.wasmtime]
-<<<<<<< HEAD
 workspace = true
-=======
-version = "^28.0"
-default-features = false
->>>>>>> ccb520a6
 features = [
   "runtime",
   "cranelift",
@@ -146,11 +136,11 @@
 getrandom = { version = "^0.2", features = ["custom"] }
 
 [workspace.dependencies.wasmtime]
-version = "^27.0"
+version = "^28.0"
 default-features = false
 
 [workspace.dependencies.wiggle]
-version = "^27.0"
+version = "^28.0"
 default-features = false
 features = [
   "wasmtime",
