--- conflicted
+++ resolved
@@ -31,18 +31,13 @@
 once_cell = { workspace = true }
 anyhow = { workspace = true }
 cfg-if = { workspace = true }
-<<<<<<< HEAD
 parking_lot = { workspace = true }
 slab = { workspace = true, optional = true }
 bytes = { workspace = true, optional = true }
 memchr = { workspace = true, optional = true }
 camino = { workspace = true, optional = true }
-=======
-memchr = { version = "^2.7", optional = true }
-camino = { version = "^1.1", optional = true }
 rbitset = { version = "^0.3", optional = true }
 smol_str = { version = "^0.3", optional = true }
->>>>>>> 679d6f87
 
 [dependencies.godot]
 git = "https://github.com/godot-rust/gdext"
