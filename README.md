# godot-wasm
WebAssembly binding for Godot, with rich feature set.

## Introduction
Hello there! Thanks for checking out this library 🙏.
I published this as my future portfolio on my coding adventure.
This is my hobby project, developed over 6 months now.
It has gone through a _lot_ of changes.
And with Godot 4 on horizon, i _might_ port it to the next version
(if and when rust bindings is finalized).

For the Godot 3 version, check out branch `gdnative`.
There is also a `gdextension` branch that tracks interim porting to
GDExtension.

## ⚠ WARNING! Very Beta! ⚠
**This repository is changing rapidly.** And since i don't really like
semver, things might break unexpectedly. Just follow the latest commit
and you're probably safe.

Documentation is the source code itself. If you want to document, great!
But i'm just **really lazy** and perhaps old-school.

## Features

<<<<<<< HEAD
**NOTE:** Many features are not yet available or (partially) broken.

* [X] Easily run any WASM module.
* [X] Supports WAT compilation.
* [X] Imports any (custom) Godot methods into WASM.

  **NOTE:** Not supports `Callable` convention, only legacy (Godot 3) way.

* [X] Easy access to linear memory, per-element basis or bulk array operation.
* [ ] Catch and throw runtime error/traps with signal.

  **NOTE:** Signal support is coming.

* [X] Epoch-based limiter to stop bad-behaving module.
* [X] Memory limiter to prevent exhaustion.
* [ ] Experimental API for direct Godot object manipulation.
=======
* Easily run any WASM module.
* Supports WAT compilation.
* Imports any (custom) Godot methods into WASM.
* Easy access to linear memory, per-element basis or bulk array operation.
* Catch and throw runtime error/traps with signal.
* Epoch-based limiter to stop bad-behaving module.
* Memory limiter to prevent exhaustion.
* Experimental API for direct Godot object manipulation.
* WASI common API with in-memory filesystem.
>>>>>>> 57c4d407

## Building
To build the addon:
1. Clone this repository
2. Install `cargo-make` (see installation guide [here](https://crates.io/crates/cargo-make))
3. Run `cargo make deploy`
4. Copy addon in `out/addons/godot_wasm` to your project

## Using the Library
After adding it to your Godot project, there are 3 classes added by the library:
* `WasmModule` : Contains the compiled WebAssembly module.
* `WasmInstance` : Contains the instantiated module.
* `WasiContext` : Context for WASI, including stdout and filesystem.

Due to limitation of godot-rust,
you must call `initialize` after creating new object.
Here is a snippet of example code:
```gdscript
const WAT = """
(module
  (func $add (export "add") (param i64 i64) (result i64)
    local.get 0
    local.get 1
    i64.add
  )
)
"""

func _ready():
  # initialize() returns itself if succeed and null otherwise
  # WARNING! DO NOT USE UNINITIALIZED/FAILED MODULE OBJECTS
  var module = WasmModule.new().initialize(
    "test", # Name of module (not really used)
    WAT, # Module string (accepts PoolByteArray or String)
    {} # Imports to other module
  )

  # Create instance from module
  var instance = WasmInstance.new().initialize(
    module, # Module object
    {} # Host imports
    # Configuration (optional)
  )
  # Convenience method
  # var instance = module.instantiate({})

  # Call to WASM
  print(instance.call_wasm("add", [1, 2]))

  # There are many more methods of WasmInstance, including:
  # - Trapping (signal_error/signal_error_cancel)
  # - Epoch (reset_epoch)
  # - Memory (too many to list here)
  # See it's source code (src/wasm_instance.rs) for list.
```

With the addon, there are many more helper scripts too:
* `WasmHelper` : Autoload that contains many helper functions to load
  WebAssembly code.
* `WasmFile`/`WasmFileLoader` : Importer that automatically imports
  WASM/WAT file. It also lazily compile and cache module.

## Potential Uses

There are many uses of running WebAssembly code in Godot. If you are looking
for inspiration or just confused about the purpose of this package,
here are some prompts:

### Language-independent* programming game

  Many programming language now supports compiling to WebAssembly. And with
  many programming type game out there, it would be awesome to transfer your
  skill at your favourite programming language into the game. Bonus, if
  somehow your program has bugs, it won't corrupt or crash the game.

  _*Right now, very few programming language can emit standalone WASM._

### Competitive robot/AI game

  Isn't that obvious enough? Tied to previous one, a really great use is some
  sort of competitive multiplayer AI vs AI game. With sandboxing of
  WebAssembly, no code can do any harm to participant/judge.

### Custom userscript

  Instead of making your own scripting language to integrate into your game,
  why not consider sandboxing it within WebAssembly?

### Modding framework

  WebAssembly can replace DLL/SO as a way to mod your game. Using it as easy
  as exposing your API as imports. Plus, sandboxing makes *any* mod
  automatically be safe from doing malicious things.

### Server-sent Mod

  With mods there will *always* problem with multiplayer. Imagine having to
  install random code just to join your favorite server. And don't forget
  to juggle mods for different servers. Well no more, the server could just
  send you the mods and assets necessary to join. It's automatic, painless,
  and of course, safe. Think of browsers, where you load untrusted website
  code safely.<|MERGE_RESOLUTION|>--- conflicted
+++ resolved
@@ -23,7 +23,6 @@
 
 ## Features
 
-<<<<<<< HEAD
 **NOTE:** Many features are not yet available or (partially) broken.
 
 * [X] Easily run any WASM module.
@@ -40,17 +39,7 @@
 * [X] Epoch-based limiter to stop bad-behaving module.
 * [X] Memory limiter to prevent exhaustion.
 * [ ] Experimental API for direct Godot object manipulation.
-=======
-* Easily run any WASM module.
-* Supports WAT compilation.
-* Imports any (custom) Godot methods into WASM.
-* Easy access to linear memory, per-element basis or bulk array operation.
-* Catch and throw runtime error/traps with signal.
-* Epoch-based limiter to stop bad-behaving module.
-* Memory limiter to prevent exhaustion.
-* Experimental API for direct Godot object manipulation.
-* WASI common API with in-memory filesystem.
->>>>>>> 57c4d407
+* [ ] WASI common API with in-memory filesystem.
 
 ## Building
 To build the addon:
